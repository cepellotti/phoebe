#include "bandstructure.h"
#include "exceptions.h"
#include "particle.h"
#include "points.h"
#include "state.h"
#include "utilities.h"
#include "mpiHelper.h"

Particle BaseBandStructure::getParticle() {
  Error e("BaseBandStructure method not implemented");
  return Particle(Particle::phonon);
}

Points BaseBandStructure::getPoints() {
  Error e("BaseBandStructure method not implemented");
}

Point BaseBandStructure::getPoint(const long &pointIndex) {
  Error e("BaseBandStructure method not implemented");
  (void)pointIndex;
}

long BaseBandStructure::getNumPoints(const bool &useFullGrid) {
  (void)useFullGrid;
  Error e("BaseBandStructure method not implemented");
  return 0;
}

long BaseBandStructure::getNumBands() {
  Error e("BaseBandStructure method not implemented");
  return 0;
}

long BaseBandStructure::hasWindow() {
  Error e("BaseBandStructure method not implemented");
  return 0;
}

State BaseBandStructure::getState(Point &point) {
  Error e("BaseBandStructure method not implemented");
  (void)point;
}

State BaseBandStructure::getState(const long &pointIndex) {
  Point point = getPoint(pointIndex);
  return getState(point);
}

long BaseBandStructure::getIndex(const WavevectorIndex &ik,
                                 const BandIndex &ib) {
  Error e("BaseBandStructure method not implemented");
  (void)ik;
  (void)ib;
  return 0;
}

std::tuple<WavevectorIndex,BandIndex> BaseBandStructure::getIndex(
        const long &is) {
    Error e("BaseBandStructure method not implemented");
    auto ikk = WavevectorIndex(-1);
    auto ibb = BandIndex(-1);
    return {ikk, ibb};
}

long BaseBandStructure::getNumStates() {
  Error e("BaseBandStructure method not implemented");
  return 0;
}

<<<<<<< HEAD
const double &BaseBandStructure::getEnergy(const long &stateIndex) {
  Error e("BaseBandStructure method not implemented");
  (void)stateIndex;
  return 0.;
=======
std::vector<int> BaseBandStructure::parallelStateIterator() {
  int numStates = getNumStates();
  return mpi->divideWorkIter(numStates);
}

const double& BaseBandStructure::getEnergy(const long &stateIndex) {
    Error e("BaseBandStructure method not implemented");
    (void) stateIndex;
    return 0.;
>>>>>>> 3ddbb0de
}

Eigen::Vector3d BaseBandStructure::getGroupVelocity(const long &stateIndex) {
  Error e("BaseBandStructure method not implemented");
  (void)stateIndex;
  return Eigen::Vector3d::Zero();
}

Eigen::Vector3d BaseBandStructure::getWavevector(const long &stateIndex) {
  Error e("BaseBandStructure method not implemented");
  (void)stateIndex;
  return Eigen::Vector3d::Zero();
}

void BaseBandStructure::setEnergies(Point &point, Eigen::VectorXd &energies_) {
  Error e("BaseBandStructure method not implemented");
  (void)point;
  (void)energies_;
}

void BaseBandStructure::setVelocities(
    Point &point, Eigen::Tensor<std::complex<double>, 3> &velocities_) {
  Error e("BaseBandStructure method not implemented");
  (void)point;
  (void)velocities_;
}

void BaseBandStructure::setEigenvectors(Point &point,
                                        Eigen::MatrixXcd &eigenvectors_) {
  Error e("BaseBandStructure method not implemented");
  (void)point;
  (void)eigenvectors_;
}

//-----------------------------------------------------------------------------

FullBandStructure::FullBandStructure(long numBands_, Particle &particle_,
                                     bool withVelocities, bool withEigenvectors,
                                     Points &points_)
    : particle(particle_), points(points_) {

  //	I need to crash if I'm using active points

  numBands = numBands_;
  numAtoms = numBands_ / 3;

  if (withVelocities) {
    hasVelocities = true;
    velocities =
        Eigen::MatrixXcd::Zero(numBands * numBands * 3, getNumPoints());
  }

  if (withEigenvectors) {
    hasEigenvectors = true;
    eigenvectors =
        Eigen::MatrixXcd::Zero(3 * numAtoms * numBands, getNumPoints());
  }

  energies = Eigen::MatrixXd::Zero(numBands, getNumPoints());

  // now, I want to manipulate the Eigen matrices at lower level
  // I create this pointer to data, so I can move it around
  rawEnergies = energies.data();
  if (hasVelocities) {
    rawVelocities = velocities.data();
  }
  if (hasEigenvectors) {
    rawEigenvectors = eigenvectors.data();
  }

  energiesCols = numBands;
  velocitiesCols = numBands * numBands * 3;
  eigenvectorsCols = numBands * numAtoms * 3;
}

// copy constructor
FullBandStructure::FullBandStructure(const FullBandStructure &that)
    : particle(that.particle), points(that.points), energies(that.energies),
      velocities(that.velocities), eigenvectors(that.eigenvectors),
      rawEnergies(that.rawEnergies), rawVelocities(that.rawVelocities),
      rawEigenvectors(that.rawEigenvectors), energiesCols(that.energiesCols),
      velocitiesCols(that.velocitiesCols),
      eigenvectorsCols(that.eigenvectorsCols), numBands(that.numBands),
      numAtoms(that.numAtoms), hasEigenvectors(that.hasEigenvectors),
      hasVelocities(that.hasVelocities) {}

FullBandStructure &FullBandStructure::operator=( // copy assignment
    const FullBandStructure &that) {
  if (this != &that) {
    particle = that.particle;
    points = that.points;
    energies = that.energies;
    velocities = that.velocities;
    eigenvectors = that.eigenvectors;
    rawEnergies = that.rawEnergies;
    rawVelocities = that.rawVelocities;
    rawEigenvectors = that.rawEigenvectors;
    energiesCols = that.energiesCols;
    velocitiesCols = that.velocitiesCols;
    eigenvectorsCols = that.eigenvectorsCols;
    numBands = that.numBands;
    numAtoms = that.numAtoms;
    hasEigenvectors = that.hasEigenvectors;
    hasVelocities = that.hasVelocities;
  }
  return *this;
}

Particle FullBandStructure::getParticle() { return particle; }

Points FullBandStructure::getPoints() { return points; }

Point FullBandStructure::getPoint(const long &pointIndex) {
  return points.getPoint(pointIndex);
}

long FullBandStructure::getNumPoints(const bool &useFullGrid) {
  (void)useFullGrid;
  return points.getNumPoints();
}

long FullBandStructure::getNumBands() { return numBands; }

long FullBandStructure::hasWindow() { return 0; }

State FullBandStructure::getState(Point &point) {
  long pointIndex = point.getIndex();
  return getState(pointIndex);
}

State FullBandStructure::getState(const long &pointIndex) {
  Point point = getPoint(pointIndex);
  // we construct the vector by defining begin() and end()
  // note that rawEnergies points at the start of the matrix
  // and pointIndex*energiesCols skips the first pointIndex-1 wavevectors
  // we are assuming column-major ordering!
  // thisEn points at the location with where the next numBands elements have
  // the desired energies for this wavevector.
  double *thisEn;
  thisEn = rawEnergies + pointIndex * energiesCols;

  // note: in some cases these are nullptr
  std::complex<double> *thisVel = nullptr;
  std::complex<double> *thisEig = nullptr;

  if (hasVelocities) {
    thisVel = rawVelocities + pointIndex * velocitiesCols;
  }
  if (hasEigenvectors) {
    thisEig = rawEigenvectors + pointIndex * eigenvectorsCols;
  }

  State s(point, thisEn, numBands, numBands, thisVel, thisEig);
  return s;
}

long FullBandStructure::getIndex(const WavevectorIndex &ik,
                                 const BandIndex &ib) {
  return ik.get() * numBands + ib.get();
}

<<<<<<< HEAD
long FullBandStructure::getNumStates() { return numBands * getNumPoints(); }
=======
std::tuple<WavevectorIndex,BandIndex> FullBandStructure::getIndex(
        const long &is) {
    int ik = is / numBands;
    int ib = is - ik * numBands;
    auto ikk = WavevectorIndex(ik);
    auto ibb = BandIndex(ib);
    return {ikk, ibb};
}

long FullBandStructure::getNumStates() {
    return numBands * getNumPoints();
}
>>>>>>> 3ddbb0de

const double &FullBandStructure::getEnergy(const long &stateIndex) {
  auto tup = decompress2Indeces(stateIndex, getNumPoints(), numBands);
  auto ik = std::get<0>(tup);
  auto ib = std::get<1>(tup);
  return energies(ib, ik);
}

Eigen::Vector3d FullBandStructure::getGroupVelocity(const long &stateIndex) {
  auto tup = decompress2Indeces(stateIndex, getNumPoints(), numBands);
  auto ik = std::get<0>(tup);
  auto ib = std::get<1>(tup);
  Eigen::Vector3d vel;
  for (long i = 0; i < 3; i++) {
    long ind = compress3Indeces(ib, ib, i, numBands, numBands, 3);
    vel(i) = velocities(ind, ik).real();
  }
  return vel;
}

Eigen::Vector3d FullBandStructure::getWavevector(const long &stateIndex) {
  auto tup = decompress2Indeces(stateIndex, getNumPoints(), numBands);
  auto ik = std::get<0>(tup);
  auto ib = std::get<1>(tup);
  return points.getPoint(ik).getCoords(Points::cartesianCoords);
}

void FullBandStructure::setEnergies(Eigen::Vector3d &coords,
                                    Eigen::VectorXd &energies_) {
  long ik = points.getIndex(coords);
  energies.col(ik) = energies_;
}

void FullBandStructure::setEnergies(Point &point, Eigen::VectorXd &energies_) {
  long ik = point.getIndex();
  energies.col(ik) = energies_;
}

void FullBandStructure::setVelocities(
    Point &point, Eigen::Tensor<std::complex<double>, 3> &velocities_) {
  if (!hasVelocities) {
    Error e("FullBandStructure was initialized without velocities", 1);
  }
  // we convert from a tensor to a vector (how it's stored in memory)
  Eigen::VectorXcd tmpVelocities_(numBands * numBands * 3);
  for (long i = 0; i < numBands; i++) {
    for (long j = 0; j < numBands; j++) {
      for (long k = 0; k < 3; k++) {
        // Note: State must know this order of index compression
        long idx = compress3Indeces(i, j, k, numBands, numBands, 3);
        tmpVelocities_(idx) = velocities_(i, j, k);
      }
    }
  }
  long ik = point.getIndex();
  velocities.col(ik) = tmpVelocities_;
}

void FullBandStructure::setEigenvectors(Point &point,
                                        Eigen::MatrixXcd &eigenvectors_) {
  if (!hasEigenvectors) {
    Error e("FullBandStructure was initialized without eigvecs", 1);
  }
  // we convert from a matrix to a vector (how it's stored in memory)
  Eigen::VectorXcd tmp(numBands * numBands);
  for (long i = 0; i < numBands; i++) {
    for (long j = 0; j < numBands; j++) {
      // Note: State must know this order of index compression
      long idx = compress2Indeces(i, j, numBands, numBands);
      tmp(idx) = eigenvectors_(i, j);
    }
  }
  long ik = point.getIndex();
  eigenvectors.col(ik) = tmp;
}

Eigen::VectorXd FullBandStructure::getBandEnergies(long &bandIndex) {
  Eigen::VectorXd bandEnergies = energies.row(bandIndex);
  return bandEnergies;
}<|MERGE_RESOLUTION|>--- conflicted
+++ resolved
@@ -1,10 +1,10 @@
 #include "bandstructure.h"
 #include "exceptions.h"
+#include "mpiHelper.h"
 #include "particle.h"
 #include "points.h"
 #include "state.h"
 #include "utilities.h"
-#include "mpiHelper.h"
 
 Particle BaseBandStructure::getParticle() {
   Error e("BaseBandStructure method not implemented");
@@ -54,12 +54,12 @@
   return 0;
 }
 
-std::tuple<WavevectorIndex,BandIndex> BaseBandStructure::getIndex(
-        const long &is) {
-    Error e("BaseBandStructure method not implemented");
-    auto ikk = WavevectorIndex(-1);
-    auto ibb = BandIndex(-1);
-    return {ikk, ibb};
+std::tuple<WavevectorIndex, BandIndex>
+BaseBandStructure::getIndex(const long &is) {
+  Error e("BaseBandStructure method not implemented");
+  auto ikk = WavevectorIndex(-1);
+  auto ibb = BandIndex(-1);
+  return {ikk, ibb};
 }
 
 long BaseBandStructure::getNumStates() {
@@ -67,22 +67,15 @@
   return 0;
 }
 
-<<<<<<< HEAD
-const double &BaseBandStructure::getEnergy(const long &stateIndex) {
-  Error e("BaseBandStructure method not implemented");
-  (void)stateIndex;
-  return 0.;
-=======
 std::vector<int> BaseBandStructure::parallelStateIterator() {
   int numStates = getNumStates();
   return mpi->divideWorkIter(numStates);
 }
 
-const double& BaseBandStructure::getEnergy(const long &stateIndex) {
-    Error e("BaseBandStructure method not implemented");
-    (void) stateIndex;
-    return 0.;
->>>>>>> 3ddbb0de
+const double &BaseBandStructure::getEnergy(const long &stateIndex) {
+  Error e("BaseBandStructure method not implemented");
+  (void)stateIndex;
+  return 0.;
 }
 
 Eigen::Vector3d BaseBandStructure::getGroupVelocity(const long &stateIndex) {
@@ -244,22 +237,16 @@
   return ik.get() * numBands + ib.get();
 }
 
-<<<<<<< HEAD
+std::tuple<WavevectorIndex, BandIndex>
+FullBandStructure::getIndex(const long &is) {
+  int ik = is / numBands;
+  int ib = is - ik * numBands;
+  auto ikk = WavevectorIndex(ik);
+  auto ibb = BandIndex(ib);
+  return {ikk, ibb};
+}
+
 long FullBandStructure::getNumStates() { return numBands * getNumPoints(); }
-=======
-std::tuple<WavevectorIndex,BandIndex> FullBandStructure::getIndex(
-        const long &is) {
-    int ik = is / numBands;
-    int ib = is - ik * numBands;
-    auto ikk = WavevectorIndex(ik);
-    auto ibb = BandIndex(ib);
-    return {ikk, ibb};
-}
-
-long FullBandStructure::getNumStates() {
-    return numBands * getNumPoints();
-}
->>>>>>> 3ddbb0de
 
 const double &FullBandStructure::getEnergy(const long &stateIndex) {
   auto tup = decompress2Indeces(stateIndex, getNumPoints(), numBands);
