#include "bandstructure.h"
#include "ifc3_parser.h"
#include "ph_scattering.h"
#include "points.h"
#include "parser.h"
#include "gtest/gtest.h"
#include <fstream>

TEST(Interaction3Ph, Coupling3Ph000) {
  // here we test the 3-ph matrix element (squared)
  // against results produced by ShengBTE.
  // in particular, we compute the couplings at q1=0, q2=0, q3=0

  // Note: Eigenvectors are complex: they can get a phase
  //       the phase doesn't change the coupling
  // Note: Eigenvectors can be degenerate! Hence, it's not straightforward to
  //       compare the coupling with ShengBTE or other codes, since the
  //       coupling at fixed mode indices might be different. However, the
  //       SUM of the coupling matrix elements within a degenerate subspace
  //       is the correct invariant quantity to be compared.
  // In this test, specifically, we use the three-fold degenerate modes at
  // gamma, and we compare the sum of the interaction within the optical
  // manifold

  Context context;
  context.setPhD2FileName("../test/data/444_silicon.fc");
  context.setPhD3FileName("../test/data/FORCE_CONSTANTS_3RD");
  context.setSumRuleD2("simple");

  auto tup = QEParser::parsePhHarmonic(context);
  auto crystal = std::get<0>(tup);
  auto phononH0 = std::get<1>(tup);

  auto coupling3Ph = IFC3Parser::parse(context, crystal);

  // Number of atoms
  int numAtoms = crystal.getNumAtoms();
  // Number of bands
  int numBands = phononH0.getNumBands();

  ASSERT_EQ(numBands / 3, numAtoms);

  Eigen::Vector3d q1, q2, q3;
  q1.setZero();
  q2.setZero();
  q3.setZero();

  auto tup1 = phononH0.diagonalizeFromCoordinates(q1);
  auto energies1 = std::get<0>(tup1);
  auto ev1 = std::get<1>(tup1);
  auto tup2 = phononH0.diagonalizeFromCoordinates(q2);
  auto energies2 = std::get<0>(tup2);
  auto ev2 = std::get<1>(tup2);
  auto tup3 = phononH0.diagonalizeFromCoordinates(q3);
  auto energies3 = std::get<0>(tup3);
  auto ev3 = std::get<1>(tup3);

  std::vector<Eigen::Vector3d> q1s_e(1);
  Eigen::Vector3d q2_e;
  std::vector<Eigen::MatrixXcd> ev1s_e(1);
  Eigen::MatrixXcd ev2_e;
  std::vector<Eigen::MatrixXcd> ev3Pluss_e(1);
  std::vector<Eigen::MatrixXcd> ev3Minss_e(1);
  std::vector<int> nb1s_e(1);
  int nb2 = energies2.size();
  std::vector<int> nb3Pluss_e(1);
  std::vector<int> nb3Minss_e(1);

  q1s_e[0] = q1;
  nb1s_e[0] = energies1.size();
  nb3Pluss_e[0] = energies3.size();
  nb3Minss_e[0] = energies3.size();
  ev1s_e[0] = ev1;
  ev3Pluss_e[0] = ev3;
  ev3Minss_e[0] = ev3;
  ev2_e = ev2;
  q2_e = q2;

  coupling3Ph.cacheD3(q2_e);
  auto tup4 = coupling3Ph.getCouplingsSquared(q1s_e, q2_e, ev1s_e, ev2_e,
                                              ev3Pluss_e, ev3Minss_e, nb1s_e,
                                              nb2, nb3Pluss_e, nb3Minss_e);
  auto couplingPlus = std::get<0>(tup4)[0];
  auto couplingMins = std::get<1>(tup4)[0];

  for (int i = 0; i < numBands; i++) {
    for (int j = 0; j < numBands; j++) {
      for (int k = 0; k < numBands; k++) {
        ASSERT_EQ(couplingPlus(i, j, k), couplingMins(i, j, k));
      }
    }
  }

  // we load reference data

  Eigen::Tensor<double, 3> referenceCoupling(numBands, numBands, numBands);
  referenceCoupling.setZero();
  {
    std::ifstream tfile("../test/data/reference3Ph000");
    double x1, x2;
    int i_, j_, k_;
    for (int i = 0; i < numBands; i++) {
      for (int j = 0; j < numBands; j++) {
        for (int k = 0; k < numBands; k++) {
          tfile >> i_ >> j_ >> k_ >> x1 >> x2;
          referenceCoupling(i, j, k) = x1;
        }
      }
    }
  }

  // note that one cannot check for exact equality, due to state degeneracies
  double x1, x2;
  x1 = 0.;
  x2 = 0.;
  for (int i = 3; i < numBands; i++) {
    for (int j = 3; j < numBands; j++) {
      for (int k = 3; k < numBands; k++) {
        x2 += couplingPlus(i, j, k);
        x1 += referenceCoupling(i, j, k);
      }
    }
  }
  double relativeError = abs((x1 - x2) / x1);

  ASSERT_NEAR(relativeError, 0., 1.0e-4);
}

TEST(Interaction3Ph, Coupling3Ph210) {
  // here we test the 3-ph matrix element (squared)
  // against results produced by ShengBTE.
  // in particular, we compute the couplings at q1=0, q2=0, q3=0

  // Note: Eigenvectors are complex: they can get a phase
  //       the phase doesn't change the coupling
  // Note: Eigenvectors can be degenerate! Hence, it's not straightforward to
  //       compare the coupling with ShengBTE or other codes, since the
  //       coupling at fixed mode indices might be different. However, the
  //       SUM of the coupling matrix elements within a degenerate subspace
  //       is the correct invariant quantity to be compared.
  // In this test, specifically, we use the three-fold degenerate modes at
  // gamma, and we compare the sum of the interaction within the optical
  // manifold

  Context context;
  context.setPhD2FileName("../test/data/444_silicon.fc");
  context.setPhD3FileName("../test/data/FORCE_CONSTANTS_3RD");
  context.setSumRuleD2("simple");

  auto tup = QEParser::parsePhHarmonic(context);
  auto crystal = std::get<0>(tup);
  auto phononH0 = std::get<1>(tup);

  auto coupling3Ph = IFC3Parser::parseFromShengBTE(context, crystal);

  // Number of atoms
  int numAtoms = crystal.getNumAtoms();
  // Number of bands
  int numBands = 3 * numAtoms;

  auto atomicMasses = crystal.getAtomicMasses();

  // Form a triplet to test vertex calculator
  int iq1 = 10;
  int iq2 = 210;
  int iq3 = 200;
  auto iq1Index = WavevectorIndex(iq1);
  auto iq2Index = WavevectorIndex(iq2);
  auto iq3Index = WavevectorIndex(iq3);

  Eigen::Vector3i qMesh;
  qMesh << 20, 20, 20;
  Points points(crystal, qMesh);
  auto p1 = points.getPoint(iq1);
  auto p2 = points.getPoint(iq2);
  auto p3 = points.getPoint(iq3);

  auto tup1 = phononH0.diagonalize(p1);
  auto energies1 = std::get<0>(tup1);
  auto evm1 = std::get<1>(tup1);
  auto tup2 = phononH0.diagonalize(p2);
  auto energies2 = std::get<0>(tup2);
  auto evm2 = std::get<1>(tup2);
  auto tup3 = phononH0.diagonalize(p3);
  auto energies3 = std::get<0>(tup3);
  auto evm3 = std::get<1>(tup3);
  auto q1 = p1.getCoordinates(Points::cartesianCoordinates);
  auto q2 = p2.getCoordinates(Points::cartesianCoordinates);
  //  auto q3 = p3.getCoordinates(Points::cartesianCoordinates);

  // note: the reference was generated without the normalization by energies
  // so we set them to one.
  Eigen::VectorXd energies(numBands);
  energies.setConstant(1.);

  int nb1 = energies.size();
  int nb2 = energies.size();

  std::vector<Eigen::Vector3d> q1s_e(1);
  Eigen::Vector3d q2_e;
  std::vector<Eigen::MatrixXcd> ev1s_e(1);
  Eigen::MatrixXcd ev2_e;
  std::vector<Eigen::MatrixXcd> ev3Pluss_e(1);
  std::vector<Eigen::MatrixXcd> ev3Minss_e(1);
  std::vector<int> nb1s_e(1);
  std::vector<int> nb3Pluss_e(1);
  std::vector<int> nb3Minss_e(1);

  q1s_e[0] = q1;
  nb1s_e[0] = nb1;
  nb3Pluss_e[0] = energies.size();
  nb3Minss_e[0] = energies.size();
  ev1s_e[0] = evm1;
  ev3Pluss_e[0] = evm3;
  ev3Minss_e[0] = evm3;
  ev2_e = evm2;
  q2_e = q2;

  coupling3Ph.cacheD3(q2_e);
  auto tup4 = coupling3Ph.getCouplingsSquared(q1s_e, q2_e, ev1s_e, ev2_e,
                                              ev3Pluss_e, ev3Minss_e, nb1s_e,
                                              nb2, nb3Pluss_e, nb3Minss_e);
  auto couplingPlus = std::get<0>(tup4)[0];
  auto couplingMins = std::get<1>(tup4)[0];

  //  for (int i = 0; i < numBands; i++) {
  //    for (int j = 0; j < numBands; j++) {
  //      for (int k = 0; k < numBands; k++) {
  //        std::cout << std::setprecision(8);
  //        std::cout << i << " " << j << " " << k << " " <<
  //        std::setprecision(8) <<
  //                couplingPlus(i, j, k) << " " << couplingMins(i, j, k) <<
  //                "\n";
  //      }
  //    }
  //  }

  Eigen::Tensor<double, 3> referenceCoupling(numBands, numBands, numBands);
  referenceCoupling.setZero();
  {
    std::ifstream tfile("../test/data/reference3Ph210");
    int i_, j_, k_;
    double x1, x2;
    for (int i = 0; i < numBands; i++) {
      for (int j = 0; j < numBands; j++) {
        for (int k = 0; k < numBands; k++) {
          tfile >> i_ >> j_ >> k_ >> x1 >> x2;
          referenceCoupling(i, j, k) = x1;
        }
      }
    }
  }

  // now we compare the difference

  double x1, x2, x3;
  x1 = 0.;
  x2 = 0.;
  x3 = 0.;
  for (int i = 0; i < 2; i++) {
    for (int j = 0; j < numBands; j++) {
      for (int k = 0; k < numBands; k++) {
        x1 += couplingPlus(i, j, k);
        x2 += couplingMins(i, j, k);
        x3 += referenceCoupling(i, j, k);
      }
    }
  }

  double relativeErrorP = abs((x1 - x3) / x1);
  double relativeErrorM = abs((x1 - x3) / x1);

  ASSERT_NEAR(relativeErrorP, 0., 1.0e-3);
  ASSERT_NEAR(relativeErrorM, 0., 1.0e-3);

  // now we test the same configuration, but we use State<FullPoints>
  // rather than DetachedState, to generate the coupling

  bool withVelocities = true;
  bool withEigenvectors = true;
  FullBandStructure bandStructure =
      phononH0.populate(points, withVelocities, withEigenvectors);

  p1 = bandStructure.getPoint(iq1);
  p2 = bandStructure.getPoint(iq2);
  auto p3PlusTest = p1 + p2;
  auto p3MinsTest = p1 - p2;
  auto p3Plus = bandStructure.getPoint(iq3);
  auto p3Mins = bandStructure.getPoint(iq3);

  // check that the sum of Point works
  ASSERT_EQ((p3PlusTest.getCoordinates(Points::cartesianCoordinates) -
             p3Plus.getCoordinates(Points::cartesianCoordinates))
                .norm(),
            0.);
  ASSERT_EQ((p3MinsTest.getCoordinates(Points::cartesianCoordinates) -
             p3Mins.getCoordinates(Points::cartesianCoordinates))
                .norm(),
            0.);

  auto en1 = bandStructure.getEnergies(iq1Index);
  auto en2 = bandStructure.getEnergies(iq2Index);
  auto en3Plus = bandStructure.getEnergies(iq3Index);
  auto en3Mins = bandStructure.getEnergies(iq3Index);

  nb1 = en1.size();
  nb2 = en2.size();
  q2 = bandStructure.getWavevector(iq2Index);

  q1s_e[0] = bandStructure.getWavevector(iq1Index);
  nb1s_e[0] = nb1;
  nb3Pluss_e[0] = en3Plus.size();
  nb3Minss_e[0] = en3Mins.size();
  ev1s_e[0] = bandStructure.getEigenvectors(iq1Index);
  ev2_e = bandStructure.getEigenvectors(iq2Index);
  ev3Pluss_e[0] = bandStructure.getEigenvectors(iq3Index);
  ev3Minss_e[0] = bandStructure.getEigenvectors(iq3Index);
  q2_e = q2;
  auto tup6 = coupling3Ph.getCouplingsSquared(q1s_e, q2_e, ev1s_e, ev2_e,
                                              ev3Pluss_e, ev3Minss_e, nb1s_e,
                                              nb2, nb3Pluss_e, nb3Minss_e);
  auto couplingPlus2 = std::get<0>(tup6)[0];
  auto couplingMins2 = std::get<1>(tup6)[0];

  x1 = 0.;
  x2 = 0.;
  for (int i = 0; i < 2; i++) {
    for (int j = 0; j < numBands; j++) {
      for (int k = 0; k < numBands; k++) {
        x1 += pow(couplingPlus(i, j, k) - couplingPlus2(i, j, k), 2);
        x2 += pow(couplingMins(i, j, k) - couplingMins2(i, j, k), 2);
      }
    }
  }
  ASSERT_NEAR(x1, 0., 1.0e-40);
  ASSERT_NEAR(x2, 0., 1.0e-40);
}

TEST(Interaction3Ph, Coupling3Ph000_p3py) {
  // here we test the 3-ph matrix element (squared)
  // against results produced by phono3py.
  // in particular, we compute the couplings at q1=0, q2=0, q3=0

  // Note: Eigenvectors are complex: they can get a phase
  //       the phase doesn't change the coupling
  // Note: Eigenvectors can be degenerate! Hence, it's not straightforward to
  //       compare the coupling with ShengBTE or other codes, since the
  //       coupling at fixed mode indices might be different. However, the
  //       SUM of the coupling matrix elements within a degenerate subspace
  //       is the correct invariant quantity to be compared.
  // In this test, specifically, we use the three-fold degenerate modes at
  // gamma, and we compare the sum of the interaction within the optical
  // manifold

  Context context;
  context.setPhD2FileName("../test/data/phono3py/fc2.hdf5");
  context.setPhD3FileName("../test/data/phono3py/fc3.hdf5");
  context.setPhonopyDispFileName("../test/data/phono3py/phono3py_disp.yaml");
  context.setDispFCFileName("../test/data/phono3py/disp_fc3.yaml");
  context.setSumRuleD2("simple");

  auto tup = Parser::parsePhHarmonic(context);
  auto crystal = std::get<0>(tup);
  auto phononH0 = std::get<1>(tup);

  auto coupling3Ph = IFC3Parser::parse(context, crystal);

  // Number of atoms
  int numAtoms = crystal.getNumAtoms();
  // Number of bands
  int numBands = phononH0.getNumBands();

  ASSERT_EQ(numBands / 3, numAtoms);

  Eigen::Vector3d q1, q2, q3;
  q1.setZero();
  q2.setZero();
  q3.setZero();

  auto tup1 = phononH0.diagonalizeFromCoordinates(q1);
  auto energies1 = std::get<0>(tup1);
  auto ev1 = std::get<1>(tup1);
  auto tup2 = phononH0.diagonalizeFromCoordinates(q2);
  auto energies2 = std::get<0>(tup2);
  auto ev2 = std::get<1>(tup2);
  auto tup3 = phononH0.diagonalizeFromCoordinates(q3);
  auto energies3 = std::get<0>(tup3);
  auto ev3 = std::get<1>(tup3);

  std::vector<Eigen::Vector3d> q1s_e(1);
  Eigen::Vector3d q2_e;
  std::vector<Eigen::MatrixXcd> ev1s_e(1);
  Eigen::MatrixXcd ev2_e;
  std::vector<Eigen::MatrixXcd> ev3Pluss_e(1);
  std::vector<Eigen::MatrixXcd> ev3Minss_e(1);
  std::vector<int> nb1s_e(1);
  int nb2 = energies2.size();
  std::vector<int> nb3Pluss_e(1);
  std::vector<int> nb3Minss_e(1);

  q1s_e[0] = q1;
  nb1s_e[0] = energies1.size();
  nb3Pluss_e[0] = energies3.size();
  nb3Minss_e[0] = energies3.size();
  ev1s_e[0] = ev1;
  ev3Pluss_e[0] = ev3;
  ev3Minss_e[0] = ev3;
  ev2_e = ev2;
  q2_e = q2;

  coupling3Ph.cacheD3(q2_e);
  auto tup4 = coupling3Ph.getCouplingsSquared(q1s_e, q2_e, ev1s_e, ev2_e,
                                              ev3Pluss_e, ev3Minss_e, nb1s_e,
                                              nb2, nb3Pluss_e, nb3Minss_e);
  auto couplingPlus = std::get<0>(tup4)[0];
  auto couplingMins = std::get<1>(tup4)[0];

  for (int i = 0; i < numBands; i++) {
    for (int j = 0; j < numBands; j++) {
      for (int k = 0; k < numBands; k++) {
        ASSERT_EQ(couplingPlus(i, j, k), couplingMins(i, j, k));
      }
    }
  }

  // we load reference data
  Eigen::Tensor<double, 3> referenceCoupling(numBands, numBands, numBands);
  referenceCoupling.setZero();
  {
<<<<<<< HEAD
    std::ifstream tfile("../test/data/reference3Ph000_p3py");
    double x1;
=======
    std::ifstream tfile("../test/data/phono3py/reference3Ph000_p3py");
    double x1, x2;
>>>>>>> 164b7696
    int i_, j_, k_;
    for (int i = 0; i < numBands; i++) {
      for (int j = 0; j < numBands; j++) {
        for (int k = 0; k < numBands; k++) {
          tfile >> i_ >> j_ >> k_ >> x1;
          referenceCoupling(i, j, k) = x1;
        }
      }
    }
  }

  // note that one cannot check for exact equality, due to state degeneracies
  double x1, x2;
  x1 = 0.;
  x2 = 0.;
  for (int i = 3; i < numBands; i++) {
    for (int j = 3; j < numBands; j++) {
      for (int k = 3; k < numBands; k++) {
        x2 += couplingPlus(i, j, k);
        x1 += referenceCoupling(i, j, k);
      }
    }
  }
  double relativeError = abs((x1 - x2) / x1);

  ASSERT_NEAR(relativeError, 0., 1.0e-4);
}<|MERGE_RESOLUTION|>--- conflicted
+++ resolved
@@ -427,13 +427,8 @@
   Eigen::Tensor<double, 3> referenceCoupling(numBands, numBands, numBands);
   referenceCoupling.setZero();
   {
-<<<<<<< HEAD
-    std::ifstream tfile("../test/data/reference3Ph000_p3py");
+    std::ifstream tfile("../test/data/phono3py/reference3Ph000_p3py");
     double x1;
-=======
-    std::ifstream tfile("../test/data/phono3py/reference3Ph000_p3py");
-    double x1, x2;
->>>>>>> 164b7696
     int i_, j_, k_;
     for (int i = 0; i < numBands; i++) {
       for (int j = 0; j < numBands; j++) {
