#include <fstream>
#include <iostream>
#include <string>
#include "dos_app.h"
#include "exceptions.h"
#include "constants.h"
#include "delta_function.h"
#include "electron_h0_fourier.h"
#include "utilities.h"
#include "qe_input_parser.h"

// Compute the DOS with the tetrahedron method
void PhononDosApp::run(Context & context) {
        std::cout << "Starting phonon DoS calculation" << std::endl;

        // Read the necessary input files
        auto [crystal, phononH0] = QEParser::parsePhHarmonic(context);

        // first we make compute the band structure on the fine grid
        FullPoints fullPoints(crystal, context.getQMesh());
        bool withVelocities = false;
        bool withEigenvectors = false;
        FullBandStructure fullBandStructure = phononH0.populate(
                        fullPoints, withVelocities, withEigenvectors);

        // Form tetrahedra and fill them with eigenvalues
        TetrahedronDeltaFunction tetrahedra(fullBandStructure);

        double minEnergy = context.getDosMinEnergy();
        double maxEnergy = context.getDosMaxEnergy();
        double deltaEnergy = context.getDosDeltaEnergy();
        long numEnergies = (maxEnergy - minEnergy) / deltaEnergy + 1;
        std::vector<double> energies(numEnergies);
        for ( long i=0; i<numEnergies; i++ ) {
                energies[i] = i * deltaEnergy;
        }

        // Calculate phonon density of states (DOS) [1/Ry]
        std::vector<double> dos(numEnergies, 0.); // phonon DOS initialized to zero
        for ( long i=0; i<numEnergies; i++ ) {
                dos[i] += tetrahedra.getDOS(energies[i]);
        }

        // Save phonon DOS to file
        std::ofstream outfile("./phonon_dos.dat");
        outfile << "# Phonon density of states: frequency[Cmm1], Dos[1/Ry]\n";
        for ( long i=0; i<numEnergies; i++ ) {
                outfile << energies[i] * ryToCmm1 << "\t" << dos[i] << "\n";
        }
        std::cout << "Phonon DoS computed" << std::endl;
}

// Compute the Electron DOS with tetrahedron method and Fourier interpolation
void ElectronWannierDosApp::run(Context & context) {
        std::cout << "Starting electronic DoS calculation" << std::endl;

        // Read the necessary input files

        auto [crystal, h0] = QEParser::parseElHarmonicWannier(context);

        // first we make compute the band structure on the fine grid
        FullPoints fullPoints(crystal, context.getKMesh());
        bool withVelocities = false;
        bool withEigenvectors = false;
        FullBandStructure fullBandStructure = h0.populate(
                        fullPoints, withVelocities, withEigenvectors);

        // Form tetrahedra and fill them with eigenvalues
        TetrahedronDeltaFunction tetrahedra(fullBandStructure);

        double minEnergy = context.getDosMinEnergy();
        double maxEnergy = context.getDosMaxEnergy();
        double deltaEnergy = context.getDosDeltaEnergy();
        long numEnergies = (maxEnergy - minEnergy) / deltaEnergy + 1;
        std::vector<double> energies(numEnergies);
        for ( long i=0; i<numEnergies; i++ ) {
                energies[i] = i * deltaEnergy + minEnergy;
        }

        // Calculate phonon density of states (DOS) [1/Ry]
        std::vector<double> dos(numEnergies, 0.); // phonon DOS initialized to zero
        for ( long i=0; i<numEnergies; i++ ) {
                dos[i] += tetrahedra.getDOS(energies[i]);
        }

        // Save phonon DOS to file
        std::ofstream outfile("./electron_dos.dat");
        outfile << "# Electronic density of states: energy[eV], Dos[1/Ry]\n";
        for ( long i=0; i<numEnergies; i++ ) {
                outfile << energies[i] * energyRyToEv << "\t"
                                << dos[i]/energyRyToEv << "\n";
        }
        std::cout << "Electronic DoS computed" << std::endl;
}

// Compute the Electron DOS with tetrahedron method and Fourier interpolation
void ElectronFourierDosApp::run(Context & context) {
<<<<<<< HEAD
        std::cout << "Starting electronic DoS calculation" << std::endl;

        // Read the necessary input files

        auto [crystal, h0] = QEParser::parseElHarmonicFourier(context);

        // first we make compute the band structure on the fine grid
        FullPoints fullPoints(crystal, context.getKMesh());
        bool withVelocities = false;
        bool withEigenvectors = false;
        FullBandStructure fullBandStructure = h0.populate(
                        fullPoints, withVelocities, withEigenvectors);

        // Form tetrahedra and fill them with eigenvalues
        TetrahedronDeltaFunction tetrahedra(fullBandStructure);

        double minEnergy = context.getDosMinEnergy();
        double maxEnergy = context.getDosMaxEnergy();
        double deltaEnergy = context.getDosDeltaEnergy();
        long numEnergies = (maxEnergy - minEnergy) / deltaEnergy + 1;
        std::vector<double> energies(numEnergies);
        for ( long i=0; i<numEnergies; i++ ) {
                energies[i] = i * deltaEnergy + minEnergy;
        }

        // Calculate phonon density of states (DOS) [1/Ry]
        std::vector<double> dos(numEnergies, 0.); // phonon DOS initialized to zero
        for ( long i=0; i<numEnergies; i++ ) {
                dos[i] += tetrahedra.getDOS(energies[i]);
        }

        // Save phonon DOS to file
        std::ofstream outfile("./electron_dos.dat");
        outfile << "# Electronic density of states: energy[eV], Dos[1/Ry]\n";
        for ( long i=0; i<numEnergies; i++ ) {
                outfile << energies[i] * energyRyToEv << "\t"
                                << dos[i]/energyRyToEv << "\n";
        }
        std::cout << "Electronic DoS computed" << std::endl;
}

void PhononDosApp::checkRequirements(Context & context) {
        throwErrorIfUnset(context.getPhD2FileName(), "PhD2FileName");
        throwErrorIfUnset(context.getQMesh(), "qMesh");
        throwErrorIfUnset(context.getDosMinEnergy(), "dosMinEnergy");
        throwErrorIfUnset(context.getDosMaxEnergy(), "dosMaxEnergy");
        throwErrorIfUnset(context.getDosDeltaEnergy(), "dosDeltaEnergy");
        throwWarningIfUnset(context.getSumRuleD2(), "sumRuleD2");
}

void ElectronWannierDosApp::checkRequirements(Context & context) {
        throwErrorIfUnset(context.getElectronH0Name(), "electronH0Name");
        throwErrorIfUnset(context.getQMesh(), "kMesh");
        throwErrorIfUnset(context.getDosMinEnergy(), "dosMinEnergy");
        throwErrorIfUnset(context.getDosMaxEnergy(), "dosMaxEnergy");
        throwErrorIfUnset(context.getDosDeltaEnergy(), "dosDeltaEnergy");
        std::string crystalMsg = "crystal structure";
        throwErrorIfUnset(context.getInputAtomicPositions(), crystalMsg) ;
        throwErrorIfUnset(context.getInputSpeciesNames(), crystalMsg) ;
        throwErrorIfUnset(context.getInputAtomicSpecies(), crystalMsg);
}

void ElectronFourierDosApp::checkRequirements(Context & context) {
        throwErrorIfUnset(context.getElectronH0Name(), "electronH0Name");
        throwErrorIfUnset(context.getQMesh(), "kMesh");
        throwErrorIfUnset(context.getDosMinEnergy(), "dosMinEnergy");
        throwErrorIfUnset(context.getDosMaxEnergy(), "dosMaxEnergy");
        throwErrorIfUnset(context.getDosDeltaEnergy(), "dosDeltaEnergy");
        throwErrorIfUnset(context.getElectronFourierCutoff(),
                        "electronFourierCutoff");
}
=======
	std::cout << "Starting electronic DoS calculation" << std::endl;

	// Read the necessary input files

	auto [crystal, h0] = QEParser::parseElHarmonicFourier(context);

	// first we make compute the band structure on the fine grid
	FullPoints fullPoints(crystal, context.getKMesh());
	bool withVelocities = false;
	bool withEigenvectors = false;
	FullBandStructure fullBandStructure = h0.populate(
			fullPoints, withVelocities, withEigenvectors);

	// Form tetrahedra and fill them with eigenvalues
	TetrahedronDeltaFunction tetrahedra(fullBandStructure);

	double minEnergy = context.getDosMinEnergy();
	double maxEnergy = context.getDosMaxEnergy();
	double deltaEnergy = context.getDosDeltaEnergy();
	long numEnergies = (maxEnergy - minEnergy) / deltaEnergy + 1;
	std::vector<double> energies(numEnergies);
	for ( long i=0; i<numEnergies; i++ ) {
		energies[i] = i * deltaEnergy + minEnergy;
	}

	// Calculate phonon density of states (DOS) [1/Ry]
	std::vector<double> dos(numEnergies, 0.); // phonon DOS initialized to zero
	for ( long i=0; i<numEnergies; i++ ) {
		dos[i] += tetrahedra.getDOS(energies[i]);
	}

	// Save phonon DOS to file
	std::ofstream outfile("./electron_dos.dat");
	outfile << "# Electronic density of states: energy[eV], Dos[1/Ry]\n";
	for ( long i=0; i<numEnergies; i++ ) {
		outfile << energies[i] * energyRyToEv << "\t"
				<< dos[i]/energyRyToEv << "\n";
	}
	std::cout << "Electronic DoS computed" << std::endl;
}

void PhononDosApp::checkRequirements(Context & context) {
	throwErrorIfUnset(context.getPhD2FileName(), "PhD2FileName");
	throwErrorIfUnset(context.getQMesh(), "qMesh");
	throwErrorIfUnset(context.getDosMinEnergy(), "dosMinEnergy");
	throwErrorIfUnset(context.getDosMaxEnergy(), "dosMaxEnergy");
	throwErrorIfUnset(context.getDosDeltaEnergy(), "dosDeltaEnergy");
	throwWarningIfUnset(context.getSumRuleD2(), "sumRuleD2");
}

void ElectronWannierDosApp::checkRequirements(Context & context) {
	throwErrorIfUnset(context.getElectronH0Name(), "electronH0Name");
	throwErrorIfUnset(context.getQMesh(), "kMesh");
	throwErrorIfUnset(context.getDosMinEnergy(), "dosMinEnergy");
	throwErrorIfUnset(context.getDosMaxEnergy(), "dosMaxEnergy");
	throwErrorIfUnset(context.getDosDeltaEnergy(), "dosDeltaEnergy");
	std::string crystalMsg = "crystal structure";
	throwErrorIfUnset(context.getInputAtomicPositions(), crystalMsg) ;
	throwErrorIfUnset(context.getInputSpeciesNames(), crystalMsg) ;
	throwErrorIfUnset(context.getInputAtomicSpecies(), crystalMsg);
}

void ElectronFourierDosApp::checkRequirements(Context & context) {
	throwErrorIfUnset(context.getElectronH0Name(), "electronH0Name");
	throwErrorIfUnset(context.getQMesh(), "kMesh");
	throwErrorIfUnset(context.getDosMinEnergy(), "dosMinEnergy");
	throwErrorIfUnset(context.getDosMaxEnergy(), "dosMaxEnergy");
	throwErrorIfUnset(context.getDosDeltaEnergy(), "dosDeltaEnergy");
	throwErrorIfUnset(context.getElectronFourierCutoff(),
			"electronFourierCutoff");
}
>>>>>>> 1f4a2142
<|MERGE_RESOLUTION|>--- conflicted
+++ resolved
@@ -95,7 +95,6 @@
 
 // Compute the Electron DOS with tetrahedron method and Fourier interpolation
 void ElectronFourierDosApp::run(Context & context) {
-<<<<<<< HEAD
         std::cout << "Starting electronic DoS calculation" << std::endl;
 
         // Read the necessary input files
@@ -136,7 +135,6 @@
         }
         std::cout << "Electronic DoS computed" << std::endl;
 }
-
 void PhononDosApp::checkRequirements(Context & context) {
         throwErrorIfUnset(context.getPhD2FileName(), "PhD2FileName");
         throwErrorIfUnset(context.getQMesh(), "qMesh");
@@ -166,77 +164,4 @@
         throwErrorIfUnset(context.getDosDeltaEnergy(), "dosDeltaEnergy");
         throwErrorIfUnset(context.getElectronFourierCutoff(),
                         "electronFourierCutoff");
-}
-=======
-	std::cout << "Starting electronic DoS calculation" << std::endl;
-
-	// Read the necessary input files
-
-	auto [crystal, h0] = QEParser::parseElHarmonicFourier(context);
-
-	// first we make compute the band structure on the fine grid
-	FullPoints fullPoints(crystal, context.getKMesh());
-	bool withVelocities = false;
-	bool withEigenvectors = false;
-	FullBandStructure fullBandStructure = h0.populate(
-			fullPoints, withVelocities, withEigenvectors);
-
-	// Form tetrahedra and fill them with eigenvalues
-	TetrahedronDeltaFunction tetrahedra(fullBandStructure);
-
-	double minEnergy = context.getDosMinEnergy();
-	double maxEnergy = context.getDosMaxEnergy();
-	double deltaEnergy = context.getDosDeltaEnergy();
-	long numEnergies = (maxEnergy - minEnergy) / deltaEnergy + 1;
-	std::vector<double> energies(numEnergies);
-	for ( long i=0; i<numEnergies; i++ ) {
-		energies[i] = i * deltaEnergy + minEnergy;
-	}
-
-	// Calculate phonon density of states (DOS) [1/Ry]
-	std::vector<double> dos(numEnergies, 0.); // phonon DOS initialized to zero
-	for ( long i=0; i<numEnergies; i++ ) {
-		dos[i] += tetrahedra.getDOS(energies[i]);
-	}
-
-	// Save phonon DOS to file
-	std::ofstream outfile("./electron_dos.dat");
-	outfile << "# Electronic density of states: energy[eV], Dos[1/Ry]\n";
-	for ( long i=0; i<numEnergies; i++ ) {
-		outfile << energies[i] * energyRyToEv << "\t"
-				<< dos[i]/energyRyToEv << "\n";
-	}
-	std::cout << "Electronic DoS computed" << std::endl;
-}
-
-void PhononDosApp::checkRequirements(Context & context) {
-	throwErrorIfUnset(context.getPhD2FileName(), "PhD2FileName");
-	throwErrorIfUnset(context.getQMesh(), "qMesh");
-	throwErrorIfUnset(context.getDosMinEnergy(), "dosMinEnergy");
-	throwErrorIfUnset(context.getDosMaxEnergy(), "dosMaxEnergy");
-	throwErrorIfUnset(context.getDosDeltaEnergy(), "dosDeltaEnergy");
-	throwWarningIfUnset(context.getSumRuleD2(), "sumRuleD2");
-}
-
-void ElectronWannierDosApp::checkRequirements(Context & context) {
-	throwErrorIfUnset(context.getElectronH0Name(), "electronH0Name");
-	throwErrorIfUnset(context.getQMesh(), "kMesh");
-	throwErrorIfUnset(context.getDosMinEnergy(), "dosMinEnergy");
-	throwErrorIfUnset(context.getDosMaxEnergy(), "dosMaxEnergy");
-	throwErrorIfUnset(context.getDosDeltaEnergy(), "dosDeltaEnergy");
-	std::string crystalMsg = "crystal structure";
-	throwErrorIfUnset(context.getInputAtomicPositions(), crystalMsg) ;
-	throwErrorIfUnset(context.getInputSpeciesNames(), crystalMsg) ;
-	throwErrorIfUnset(context.getInputAtomicSpecies(), crystalMsg);
-}
-
-void ElectronFourierDosApp::checkRequirements(Context & context) {
-	throwErrorIfUnset(context.getElectronH0Name(), "electronH0Name");
-	throwErrorIfUnset(context.getQMesh(), "kMesh");
-	throwErrorIfUnset(context.getDosMinEnergy(), "dosMinEnergy");
-	throwErrorIfUnset(context.getDosMaxEnergy(), "dosMaxEnergy");
-	throwErrorIfUnset(context.getDosDeltaEnergy(), "dosDeltaEnergy");
-	throwErrorIfUnset(context.getElectronFourierCutoff(),
-			"electronFourierCutoff");
-}
->>>>>>> 1f4a2142
+}