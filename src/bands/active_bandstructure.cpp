#include "active_bandstructure.h"
#include "bandstructure.h"
#include "exceptions.h"
#include "mpiHelper.h"
#include "window.h"
#include <cstdlib>

ActiveBandStructure::ActiveBandStructure(Particle &particle_,
                                         ActivePoints &activePoints)
    : particle(particle_), activePoints(activePoints) {}

// copy constructor
ActiveBandStructure::ActiveBandStructure(const ActiveBandStructure &that)
    : particle(that.particle), activePoints(that.activePoints),
      energies(that.energies), velocities(that.velocities),
      eigenvectors(that.eigenvectors), hasEigenvectors(that.hasEigenvectors),
      numStates(that.numStates), numPoints(that.numPoints),
      numBands(that.numBands), numFullBands(that.numFullBands),
      windowMethod(that.windowMethod), auxBloch2Comb(that.auxBloch2Comb),
      cumulativeKbOffset(that.cumulativeKbOffset),
      cumulativeKbbOffset(that.cumulativeKbbOffset) {}

ActiveBandStructure &ActiveBandStructure::operator=(
    const ActiveBandStructure &that) { // assignment operator
  if (this != &that) {
    particle = that.particle;
    activePoints = that.activePoints;
    energies = that.energies;
    velocities = that.velocities;
    eigenvectors = that.eigenvectors;
    hasEigenvectors = that.hasEigenvectors;
    numStates = that.numStates;
    numPoints = that.numPoints;
    numBands = that.numBands;
    numFullBands = that.numFullBands;
    windowMethod = that.windowMethod;
    auxBloch2Comb = that.auxBloch2Comb;
    cumulativeKbOffset = that.cumulativeKbOffset;
    cumulativeKbbOffset = that.cumulativeKbbOffset;
  }
  return *this;
}

<<<<<<< HEAD
Particle ActiveBandStructure::getParticle() { return particle; }
=======
ActiveBandStructure::ActiveBandStructure(const ActivePoints &activePoints_,
                                         HarmonicHamiltonian *h0,
                                         const bool &withEigenvectors,
                                         const bool &withVelocities)
    : particle(Particle(h0->getParticle().getParticleKind())),
      activePoints(activePoints_) {
  numPoints = activePoints.getNumPoints();
  numFullBands = h0->getNumBands();
  numBands = Eigen::VectorXi::Zero(numPoints);
  for (int ik = 0; ik < numPoints; ik++) {
    numBands(ik) = numFullBands;
  }
  numStates = numFullBands * numPoints;
  hasEigenvectors = withEigenvectors;

  energies.resize(numPoints * numFullBands, 0.);
  velocities.resize(numPoints * numFullBands * numFullBands * 3, complexZero);
  eigenvectors.resize(numPoints * numFullBands * numFullBands, complexZero);

  windowMethod = Window::nothing;

  buildIndeces();

  // now we can loop over the trimmed list of points
  for (long ik : mpi->divideWorkIter(numPoints)) {
    Point point = activePoints.getPoint(ik);
    auto [theseEnergies, theseEigenvectors] = h0->diagonalize(point);
    setEnergies(point, theseEnergies);

    if (withEigenvectors) {
      setEigenvectors(point, theseEigenvectors);
    }

    if (withVelocities) {
      auto thisVelocity = h0->diagonalizeVelocity(point);
      setVelocities(point, thisVelocity);
    }
  }
  mpi->allReduceSum(&energies);
  mpi->allReduceSum(&velocities);
  mpi->allReduceSum(&eigenvectors);
}
>>>>>>> eb600f44

Particle ActiveBandStructure::getParticle() { return particle; }

bool ActiveBandStructure::hasPoints() {
  //	if ( activePoints != nullptr ) {
  return true;
  //	} else {
  //		return false;
  //	}
}

Points ActiveBandStructure::getPoints() {
  if (!hasPoints()) {
    Error e("ActiveBandStructure hasn't been populated yet");
  }
  return activePoints;
}

Point ActiveBandStructure::getPoint(const long &pointIndex) {
  if (!hasPoints()) {
    Error e("ActiveBandStructure hasn't been populated yet");
  }
  return activePoints.getPoint(pointIndex);
}

long ActiveBandStructure::getNumPoints(const bool &useFullGrid) {
  if (!hasPoints()) {
    Error e("ActiveBandStructure hasn't been populated yet");
  }
  if (useFullGrid) {
    return activePoints.getParentPoints().getNumPoints();
  } else { // default
    return numPoints;
  }
}

long ActiveBandStructure::getNumBands() {
  if (windowMethod == Window::nothing) {
    return numFullBands;
  } else {
    Error e("ActiveBandStructure doesn't have constant number of bands");
    return 0;
  }
}

long ActiveBandStructure::hasWindow() { return windowMethod; }

State ActiveBandStructure::getState(const long &pointIndex) {
  Point point = getPoint(pointIndex);
  return getState(point);
}

State ActiveBandStructure::getState(Point &point) {
  if (!hasPoints()) {
    Error e("ActiveBandStructure hasn't been populated yet");
  }

  long ik = point.getIndex();

  long ind = bloch2Comb(ik, 0);
  double *thisEn = &energies[ind];

  std::complex<double> *thisVel = nullptr;
  if (velocities.size() != 0) {
    ind = velBloch2Comb(ik, 0, 0, 0);
    thisVel = &velocities[ind];
  }

  std::complex<double> *thisEig = nullptr;
  if (eigenvectors.size() != 0) {
    ind = eigBloch2Comb(ik, 0, 0);
    thisEig = &eigenvectors[ind];
  }

  State s(point, thisEn, numFullBands, numBands(ik), thisVel, thisEig);
  return s;
}

long ActiveBandStructure::getIndex(const WavevectorIndex &ik,
                                   const BandIndex &ib) {
  if (!hasPoints()) {
    Error e("ActiveBandStructure hasn't been populated yet");
  }
  return bloch2Comb(ik.get(), ib.get());
}

std::tuple<WavevectorIndex, BandIndex>
ActiveBandStructure::getIndex(const long &is) {
  if (!hasPoints()) {
    Error e("ActiveBandStructure hasn't been populated yet");
  }
  auto tup = comb2Bloch(is);
  auto ik = std::get<0>(tup);
  auto ib = std::get<1>(tup);
  auto ikk = WavevectorIndex(ik);
  auto ibb = BandIndex(ib);
  return {ikk, ibb};
}

long ActiveBandStructure::getNumStates() {
  if (!hasPoints()) {
    Error e("ActiveBandStructure hasn't been populated yet");
  }
  return numStates;
}

const double &ActiveBandStructure::getEnergy(const long &stateIndex) {
  if (energies.size() == 0) {
    Error e("ActiveBandStructure energies haven't been populated");
  }
  return energies[stateIndex];
}

Eigen::Vector3d ActiveBandStructure::getGroupVelocity(const long &stateIndex) {
  if (velocities.size() == 0) {
    Error e("ActiveBandStructure velocities haven't been populated");
  }
  auto tup = comb2Bloch(stateIndex);
  auto ik = std::get<0>(tup);
  auto ib = std::get<1>(tup);
  Eigen::Vector3d vel;
  vel(0) = velocities[velBloch2Comb(ik, ib, ib, 0)].real();
  vel(1) = velocities[velBloch2Comb(ik, ib, ib, 1)].real();
  vel(2) = velocities[velBloch2Comb(ik, ib, ib, 2)].real();
  return vel;
}

Eigen::Vector3d ActiveBandStructure::getWavevector(const long &stateIndex) {
<<<<<<< HEAD
  if (!hasPoints()) {
    Error e("ActiveBandStructure hasn't been populated yet");
  }
  auto tup = comb2Bloch(stateIndex);
  auto ik = std::get<0>(tup);
  auto ib = std::get<1>(tup);
  Point p = activePoints.getPoint(ik);
  return p.getCoords(Points::cartesianCoords);
=======
    if (!hasPoints()) {
        Error e("ActiveBandStructure hasn't been populated yet");
    }
    auto[ik,ib] = comb2Bloch(stateIndex);
    Point p = activePoints.getPoint(ik);
    return p.getCoords(Points::cartesianCoords, true);
>>>>>>> eb600f44
}

void ActiveBandStructure::setEnergies(Point &point,
                                      Eigen::VectorXd &energies_) {
  long ik = point.getIndex();
  for (long ib = 0; ib < energies_.size(); ib++) {
    long index = bloch2Comb(ik, ib);
    energies[index] = energies_(ib);
  }
}

void ActiveBandStructure::setEnergies(Point &point,
                                      std::vector<double> &energies_) {
  long ik = point.getIndex();
  for (long unsigned ib = 0; ib < energies_.size(); ib++) {
    long index = bloch2Comb(ik, ib);
    energies[index] = energies_[ib];
  }
}

void ActiveBandStructure::setEigenvectors(Point &point,
                                          Eigen::MatrixXcd &eigenvectors_) {
  long ik = point.getIndex();
  for (long i = 0; i < eigenvectors_.rows(); i++) {
    for (long j = 0; j < eigenvectors_.cols(); j++) {
      long index = eigBloch2Comb(ik, i, j);
      eigenvectors[index] = eigenvectors_(i, j);
    }
  }
}

void ActiveBandStructure::setVelocities(
    Point &point, Eigen::Tensor<std::complex<double>, 3> &velocities_) {
  long ik = point.getIndex();
  for (long ib1 = 0; ib1 < velocities_.dimension(0); ib1++) {
    for (long ib2 = 0; ib2 < velocities_.dimension(1); ib2++) {
      for (long j : {0, 1, 2}) {
        long index = velBloch2Comb(ik, ib1, ib2, j);
        velocities[index] = velocities_(ib1, ib2, j);
      }
    }
  }
}

// ActivePoints ActiveBandStructure::buildAsPostprocessing(Window & window,
//		FullBandStructure & fullBandStructure) {
//
//	numFullBands = fullBandStructure.getNumBands();
//	auto fullPoints = fullBandStructure.getPoints();
//
//	std::vector<long> filteredPoints;
//	std::vector<std::vector<long>> filteredBands;
//	// first we find the states that can be kept
//	for ( long ik=0; ik<fullBandStructure.getNumPoints(); ik++ ) {
//		Point point = fullBandStructure.getPoint(ik);
//		State s = fullBandStructure.getState(point);
//		auto theseEnergies = s.getEnergies();
//		auto [ens, bandsExtrema] = window.apply(theseEnergies);
//		if ( ens.empty() ) {
//			continue;
//		} else {
//			filteredPoints.push_back(ik);
//			filteredBands.push_back(bandsExtrema);
//		}
//	}
//
//	// Here, we should use MPI_gather(v) to put filteredPoints in common
//
//	numPoints = filteredPoints.size();
//	// this vector mapps the indices of the new point to the old list
//	VectorXl filter(numPoints);
//	for ( long i=0; i<numPoints; i++ ) {
//		filter(i) = filteredPoints[i];
//	}
//
//	// numBands is a book-keeping of how many bands per kpoint there are
//	// this isn't a constant number.
//	// on top of that, we look for the size of the arrays containing
// bandstruc. 	VectorXl numBands(numPoints); 	long numEnStates = 0; 	long
// numVelStates = 0; 	long numEigStates = 0; 	for ( long ik=0; ik<numPoints;
// ik++ ) { 		numBands(ik) = filteredBands[ik][1] -
// filteredBands[ik][0] + 1;
//		//
//		numEnStates += numBands(ik);
//		numVelStates += 3 * numBands(ik) * numBands(ik);
//		numEigStates += numBands(ik) * numFullBands;
//	}
//
//	// initialize the raw data buffers of the activeBandStructure
//
//	ActivePoints activePoints_(fullPoints, filter);
//	activePoints = activePoints_;
//	// construct the mapping from combined indices to Bloch indices
//	buildIndeces();
//
//	energies.resize(numEnStates,0.);
//	velocities.resize(numVelStates,complexZero);
//	if ( fullBandStructure.hasEigenvectors ) {
//		hasEigenvectors = true;
//		eigenvectors.resize(numEigStates,complexZero);
//	}
//
//	// now we store the energies and other quantities in the reordered array
//	// loop over new points
//
//	for ( long ik=0; ik<numPoints; ik++ ) {
//
//		auto point = activePoints.getPoint(ik);
//		long ikOld = filter(ik);
//
//		// load the old state
//		auto state = fullBandStructure.getState(ikOld);
//
//		// copy the filtered energies
//		Eigen::VectorXd thisEnergies = state.getEnergies();
//		Eigen::VectorXd eigEns(numBands(ik));
//		long ibAct = 0;
//		for ( long ibFull=filteredBands[ik][0];
//				ibFull<=filteredBands[ik][1]; ibFull++) {
//			eigEns(ibAct) = thisEnergies(ibFull);
//			ibAct++;
//		}
//		setEnergies(point, eigEns);
//
//		if ( fullBandStructure.hasEigenvectors ) {
//			Eigen::MatrixXcd theseEigenvectors;
//			state.getEigenvectors(theseEigenvectors);
//
//			// we are reducing the basis size!
//			// the first index has the size of the Hamiltonian
//			// the second index has the size of the filtered bands
//			Eigen::MatrixXcd
// theseEigvecs(numFullBands,numBands(ik)); 			long ibAct = 0;
// for ( long ibFull=filteredBands[ik][0];
// ibFull<=filteredBands[ik][1]; ibFull++) {
// theseEigvecs.col(ibAct) = theseEigenvectors.col(ibFull);
// ibAct++;
//			}
//			setEigenvectors(point, theseEigvecs);
//		}
//
//		// thisVelocity is a tensor of dimensions (ib, ib, 3)
//		auto thisVelocity = state.getVelocities();
//
//		// now we filter it
//		Eigen::Tensor<std::complex<double>,3> thisVels(numBands(ik),
//				numBands(ik),3);
//		long ib1New = 0;
//		for ( long ib1Old = filteredBands[ik][0];
//				ib1Old<filteredBands[ik][1]+1; ib1Old++ ) {
//			long ib2New = 0;
//			for ( long ib2Old = filteredBands[ik][0];
//					ib2Old<filteredBands[ik][1]+1; ib2Old++
//) { 				for ( long i=0; i<3; i++ ) {
// thisVels(ib1New,ib2New,i) = thisVelocity(ib1Old,ib2Old,i);
//				}
//				ib2New++;
//			}
//			ib1New++;
//		}
//		setVelocities(point, thisVels);
//	}
//
//	return activePoints_;
//}

long ActiveBandStructure::velBloch2Comb(const long &ik, const long &ib1,
                                        const long &ib2, const long &i) {
  return cumulativeKbbOffset(ik) + ib1 * numBands(ik) * 3 + ib2 * 3 + i;
}

long ActiveBandStructure::eigBloch2Comb(const long &ik, const long &ib1,
                                        const long &ib2) {
  return cumulativeKbOffset(ik) * numFullBands + ib1 * numBands(ik) + ib2;
}

long ActiveBandStructure::bloch2Comb(const long &ik, const long &ib) {
  return cumulativeKbOffset(ik) + ib;
}

std::tuple<long, long> ActiveBandStructure::comb2Bloch(const long &is) {
  return {auxBloch2Comb(is, 0), auxBloch2Comb(is, 1)};
}

void ActiveBandStructure::buildIndeces() {
  auxBloch2Comb = Eigen::MatrixXi::Zero(numStates, 2);
  cumulativeKbOffset = Eigen::VectorXi::Zero(numPoints);
  cumulativeKbbOffset = Eigen::VectorXi::Zero(numPoints);

  for (long ik = 1; ik < numPoints; ik++) {
    cumulativeKbOffset(ik) = cumulativeKbOffset(ik - 1) + numBands(ik - 1);
    cumulativeKbbOffset(ik) =
        cumulativeKbbOffset(ik - 1) + 3 * numBands(ik - 1) * numBands(ik - 1);
  }

  long is = 0;
  for (long ik = 0; ik < numPoints; ik++) {
    for (long ib = 0; ib < numBands(ik); ib++) {
      auxBloch2Comb(is, 0) = ik;
      auxBloch2Comb(is, 1) = ib;
      is += 1;
    }
  }
}

std::tuple<ActiveBandStructure, StatisticsSweep> ActiveBandStructure::builder(
    Context &context, HarmonicHamiltonian &h0, FullPoints &fullPoints,
    const bool &withEigenvectors, const bool &withVelocities) {

  Particle particle = h0.getParticle();

  Eigen::VectorXd temperatures = context.getTemperatures();

  ActivePoints bogusPoints(fullPoints, Eigen::VectorXi::Zero(1));
  ActiveBandStructure activeBandStructure(particle, bogusPoints);

  if (particle.isPhonon()) {
    double temperatureMin = temperatures.minCoeff();
    double temperatureMax = temperatures.maxCoeff();

    Window window(context, particle, temperatureMin, temperatureMax);

    activeBandStructure.buildOnTheFly(window, fullPoints, h0, withEigenvectors,
                                      withVelocities);
    StatisticsSweep statisticsSweep(context);
    return {activeBandStructure, statisticsSweep};
  } else {
    Error e("apply window for electrons not implemented");
  }
}

void ActiveBandStructure::buildOnTheFly(Window &window, FullPoints &fullPoints,
                                        HarmonicHamiltonian &h0,
                                        const bool &withEigenvectors,
                                        const bool &withVelocities) {
  // this function proceeds in three logical blocks:
  // 1- we find out the list of "relevant" points
  // 2- initialize internal raw buffer for energies, velocities, eigvecs
  // 3- populate the raw buffer

  // we have to build this in a way that works in parallel
  // ALGORITHM:
  // - loop over points. Diagonalize, and find if we want this k-point
  //   (while we are at it, we could save energies and the eigenvalues)
  // - find how many points each MPI rank has found
  // - communicate the indeces
  // - loop again over wavevectors to compute energies and velocities

  numFullBands = 0; // save the unfiltered number of bands
  std::vector<int> myFilteredPoints;
  std::vector<std::vector<long>> myFilteredBands;

  //    for (long ik : mpi->divideWorkIter(fullPoints.getNumPoints())) {
  //      std::cout << " " << ik ;
  //    }
  //    std::cout << "!!!\n";

  for (long ik : mpi->divideWorkIter(fullPoints.getNumPoints())) {
    Point point = fullPoints.getPoint(ik);
    // diagonalize harmonic hamiltonian
    auto tup = h0.diagonalize(point);
    auto theseEnergies = std::get<0>(tup);
    auto theseEigenvectors = std::get<1>(tup);
    // ens is empty if no "relevant" energy is found.
    // bandsExtrema contains the lower and upper band index of "relevant"
    // bands at this point
    auto tup1 = window.apply(theseEnergies);
    auto ens = std::get<0>(tup1);
    auto bandsExtrema = std::get<1>(tup1);
    if (ens.empty()) { // nothing to do
      continue;
    } else { // save point index and "relevant" band indices
      myFilteredPoints.push_back(ik);
      myFilteredBands.push_back(bandsExtrema);
    }
    numFullBands = theseEnergies.size();
  }

  // now, we let each MPI process now how many points each process has found
  int mySize = myFilteredPoints.size();
  int mpiSize = mpi->getSize();
  int *receiveCounts = nullptr;
  receiveCounts = new int[mpiSize];
  for (int i = 0; i < mpiSize; i++)
    *(receiveCounts + i) = 0;
  if (mpiSize > 1) {
    mpi->gather(&mySize, receiveCounts);
#ifdef MPI_AVAIL
    // note: bcast interface doesn't work for objects of unknown size
    // (here, we'd need to pass the size to the interface)
    // convert receiveCounts to std::vector?
    MPI_Bcast(receiveCounts, mpiSize, MPI_INT, 0, MPI_COMM_WORLD);
#endif
  } else {
    receiveCounts[0] = mySize;
  }

  // receivecounts now tells how many wavevectors found per MPI process

  // now we count the total number of wavevectors
  numPoints = 0;
  for (int i = 0; i < mpi->getSize(); i++) {
    numPoints += *(receiveCounts + i);
  }

  // now we collect the wavevector indeces
  // first we find the offset to compute global indeces from local indices
  std::vector<int> displacements(mpiSize, 0);
  for (int i = 1; i < mpiSize; i++) {
    displacements[i] = displacements[i - 1] + *(receiveCounts + i - 1);
  }

  // collect all the indeces in the filteredPoints vector
  Eigen::VectorXi filter(numPoints);
  filter.setZero();
  for (int i = 0; i < mySize; i++) {
    int index = i + displacements[mpi->getRank()];
    filter(index) = myFilteredPoints[i];
  }
  mpi->allReduceSum(&filter);

  // unfortunately, a vector<vector> isn't contiguous
  // let's use Eigen matrices
  Eigen::MatrixXi filteredBands(numPoints, 2);
  filteredBands.setZero();
  for (int i = 0; i < mySize; i++) {
    int index = i + displacements[mpi->getRank()];
    filteredBands(index, 0) = myFilteredBands[i][0];
    filteredBands(index, 1) = myFilteredBands[i][1];
  }
  mpi->allReduceSum(&filteredBands);

  //    free(receiveCounts);
  delete[] receiveCounts;

  //////////////// Done MPI recollection

  // numBands is a book-keeping of how many bands per kpoint there are
  // this isn't a constant number.
  // on top of that, we look for the size of the arrays containing bandstruc.
  numBands = Eigen::VectorXi::Zero(numPoints);
  long numEnStates = 0;
  long numVelStates = 0;
  long numEigStates = 0;
  for (long ik = 0; ik < numPoints; ik++) {
    numBands(ik) = filteredBands(ik, 1) - filteredBands(ik, 0) + 1;
    //
    numEnStates += numBands(ik);
    numVelStates += 3 * numBands(ik) * numBands(ik);
    numEigStates += numBands(ik) * numFullBands;
  }
  numStates = numEnStates;

  // initialize the raw data buffers of the activeBandStructure

  ActivePoints activePoints_(fullPoints, filter);
  activePoints = activePoints_;
  // construct the mapping from combined indices to Bloch indices
  buildIndeces();

  energies.resize(numEnStates, 0.);
  if (withVelocities) {
    velocities.resize(numVelStates, complexZero);
  }
  if (withEigenvectors) {
    hasEigenvectors = true;
    eigenvectors.resize(numEigStates, complexZero);
  }

  windowMethod = window.getMethodUsed();

  /////////////////

  // now we can loop over the trimmed list of points
  for (long ik : mpi->divideWorkIter(numPoints)) {
    Point point = activePoints.getPoint(ik);
    auto tup = h0.diagonalize(point);
    auto theseEnergies = std::get<0>(tup);
    auto theseEigenvectors = std::get<1>(tup);
    // eigenvectors(3,numAtoms,numBands)
    auto tup1 = window.apply(theseEnergies);
    auto ens = std::get<0>(tup1);
    auto bandsExtrema = std::get<1>(tup1);

    Eigen::VectorXd eigEns(numBands(ik));
    long ibAct = 0;
    for (long ibFull = filteredBands(ik, 0); ibFull <= filteredBands(ik, 1);
         ibFull++) {
      eigEns(ibAct) = theseEnergies(ibFull);
      ibAct++;
    }
    setEnergies(point, eigEns);

    if (withEigenvectors) {
      // we are reducing the basis size!
      // the first index has the size of the Hamiltonian
      // the second index has the size of the filtered bands
      Eigen::MatrixXcd theseEigvecs(numFullBands, numBands(ik));
      long ibAct = 0;
      for (long ibFull = filteredBands(ik, 0); ibFull <= filteredBands(ik, 1);
           ibFull++) {
        theseEigvecs.col(ibAct) = theseEigenvectors.col(ibFull);
        ibAct++;
      }
      setEigenvectors(point, theseEigvecs);
    }

    if (withVelocities) {
      // thisVelocity is a tensor of dimensions (ib, ib, 3)
      auto thisVelocity = h0.diagonalizeVelocity(point);

      // now we filter it
      Eigen::Tensor<std::complex<double>, 3> thisVels(numBands(ik),
                                                      numBands(ik), 3);
      long ib1New = 0;
      for (long ib1Old = filteredBands(ik, 0);
           ib1Old < filteredBands(ik, 1) + 1; ib1Old++) {
        long ib2New = 0;
        for (long ib2Old = filteredBands(ik, 0);
             ib2Old < filteredBands(ik, 1) + 1; ib2Old++) {
          for (long i = 0; i < 3; i++) {
            thisVels(ib1New, ib2New, i) = thisVelocity(ib1Old, ib2Old, i);
          }
          ib2New++;
        }
        ib1New++;
      }
      setVelocities(point, thisVels);
    }
  }
  mpi->allReduceSum(&energies);
  mpi->allReduceSum(&velocities);
  mpi->allReduceSum(&eigenvectors);
}<|MERGE_RESOLUTION|>--- conflicted
+++ resolved
@@ -41,9 +41,6 @@
   return *this;
 }
 
-<<<<<<< HEAD
-Particle ActiveBandStructure::getParticle() { return particle; }
-=======
 ActiveBandStructure::ActiveBandStructure(const ActivePoints &activePoints_,
                                          HarmonicHamiltonian *h0,
                                          const bool &withEigenvectors,
@@ -70,7 +67,9 @@
   // now we can loop over the trimmed list of points
   for (long ik : mpi->divideWorkIter(numPoints)) {
     Point point = activePoints.getPoint(ik);
-    auto [theseEnergies, theseEigenvectors] = h0->diagonalize(point);
+    auto tup = h0->diagonalize(point);
+    auto theseEnergies = std::get<0>(tup);
+    auto theseEigenvectors = std::get<1>(tup);
     setEnergies(point, theseEnergies);
 
     if (withEigenvectors) {
@@ -86,7 +85,6 @@
   mpi->allReduceSum(&velocities);
   mpi->allReduceSum(&eigenvectors);
 }
->>>>>>> eb600f44
 
 Particle ActiveBandStructure::getParticle() { return particle; }
 
@@ -215,7 +213,6 @@
 }
 
 Eigen::Vector3d ActiveBandStructure::getWavevector(const long &stateIndex) {
-<<<<<<< HEAD
   if (!hasPoints()) {
     Error e("ActiveBandStructure hasn't been populated yet");
   }
@@ -223,15 +220,7 @@
   auto ik = std::get<0>(tup);
   auto ib = std::get<1>(tup);
   Point p = activePoints.getPoint(ik);
-  return p.getCoords(Points::cartesianCoords);
-=======
-    if (!hasPoints()) {
-        Error e("ActiveBandStructure hasn't been populated yet");
-    }
-    auto[ik,ib] = comb2Bloch(stateIndex);
-    Point p = activePoints.getPoint(ik);
-    return p.getCoords(Points::cartesianCoords, true);
->>>>>>> eb600f44
+  return p.getCoords(Points::cartesianCoords, true);
 }
 
 void ActiveBandStructure::setEnergies(Point &point,
