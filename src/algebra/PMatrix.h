--- conflicted
+++ resolved
@@ -17,8 +17,8 @@
 
 #else
 
+#include <set>
 #include <utility>
-#include <set>
 
 // double matrix (I skip the templates for now)
 template <typename T> class ParallelMatrix {
@@ -81,13 +81,8 @@
    * local MPI process. This method is specifically made for the scattering
    * matrix, which has rows spanned by Bloch states (iq,ib)
    */
-<<<<<<< HEAD
-  std::vector<std::tuple<long, long>>
+  std::vector<std::pair<int, int>>
   getAllLocalWavevectors(BaseBandStructure &bandStructure);
-=======
-  std::vector<std::pair<int, int>> getAllLocalWavevectors(
-      BaseBandStructure& bandStructure);
->>>>>>> eb600f44
 
   /** Find the global indices of the matrix elements that are stored locally
    * by the current MPI process.
@@ -408,10 +403,10 @@
 }
 
 template <typename T>
-<<<<<<< HEAD
-std::vector<std::tuple<long, long>>
+std::vector<std::pair<int, int>>
 ParallelMatrix<T>::getAllLocalWavevectors(BaseBandStructure &bandStructure) {
-  std::vector<std::tuple<long, long>> wavevectorPairs;
+
+  std::set<std::pair<int, int>> x;
   for (long k = 0; k < numLocalElements_; k++) {
     auto tup = local2Global(k);
     auto is1 = std::get<0>(tup);
@@ -422,29 +417,12 @@
     auto tup2 = bandStructure.getIndex(is2);
     auto ik2 = std::get<0>(tup2);
     auto ib2 = std::get<1>(tup2);
-    // make a pair of these wavevectors
-    auto t = std::make_tuple(ik1.get(), ik2.get());
-    // add to list if unique
-    if (std::find(wavevectorPairs.begin(), wavevectorPairs.end(), t) ==
-        wavevectorPairs.end()) {
-      wavevectorPairs.push_back(t);
-    }
-=======
-std::vector<std::pair<int, int>> ParallelMatrix<T>::getAllLocalWavevectors(
-    BaseBandStructure& bandStructure) {
-
-  std::set<std::pair<int,int>> x;
-  for (long k = 0; k < numLocalElements_; k++) {
-    auto [is1, is2] = local2Global(k);  // bloch indices
-    auto [ik1, ib1] = bandStructure.getIndex(is1);
-    auto [ik2, ib2] = bandStructure.getIndex(is2);
-    std::pair<int,int> xx = std::make_pair(ik1.get(), ik2.get());
+    std::pair<int, int> xx = std::make_pair(ik1.get(), ik2.get());
     x.insert(xx);
   }
   std::vector<std::pair<int, int>> wavevectorPairs(x.size());
-  for ( auto t : x ) {
+  for (auto t : x) {
     wavevectorPairs.push_back(t);
->>>>>>> eb600f44
   }
   return wavevectorPairs;
 }
