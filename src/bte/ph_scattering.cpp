--- conflicted
+++ resolved
@@ -1,13 +1,8 @@
 #include "ph_scattering.h"
-<<<<<<< HEAD
-#include "constants.h"
-#include "io.h"
-=======
 
 #include "constants.h"
 #include "io.h"
 #include "mpiHelper.h"
->>>>>>> 3ddbb0de
 #include "periodic_table.h"
 
 PhScatteringMatrix::PhScatteringMatrix(Context &context_,
@@ -18,12 +13,7 @@
                                        PhononH0 *h0_)
     : ScatteringMatrix(context_, statisticsSweep_, innerBandStructure_,
                        outerBandStructure_),
-<<<<<<< HEAD
       coupling3Ph(coupling3Ph_), h0(h0_) {
-=======
-      coupling3Ph(coupling3Ph_),
-      h0(h0_) {
->>>>>>> 3ddbb0de
   //	couplingIsotope = couplingIsotope_;
   //	couplingBoundary = couplingBoundary_;
   if (&innerBandStructure != &outerBandStructure && h0 == nullptr) {
@@ -32,10 +22,6 @@
 
   // setup here the isotopic scattering
   if (context.getWithIsotopeScattering()) {
-<<<<<<< HEAD
-
-=======
->>>>>>> 3ddbb0de
     auto crystal = outerBandStructure.getPoints().getCrystal();
     int numAtoms = crystal.getNumAtoms();
 
@@ -81,25 +67,12 @@
 }
 
 PhScatteringMatrix::PhScatteringMatrix(const PhScatteringMatrix &that)
-<<<<<<< HEAD
     : ScatteringMatrix(that), coupling3Ph(that.coupling3Ph), h0(that.h0),
       massVariance(that.massVariance), doIsotopes(that.doIsotopes),
       boundaryLength(that.boundaryLength), doBoundary(that.doBoundary) {}
 
 PhScatteringMatrix &
 PhScatteringMatrix::operator=(const PhScatteringMatrix &that) {
-=======
-    : ScatteringMatrix(that),
-      coupling3Ph(that.coupling3Ph),
-      h0(that.h0),
-      massVariance(that.massVariance),
-      doIsotopes(that.doIsotopes),
-      boundaryLength(that.boundaryLength),
-      doBoundary(that.doBoundary) {}
-
-PhScatteringMatrix &PhScatteringMatrix::operator=(
-    const PhScatteringMatrix &that) {
->>>>>>> 3ddbb0de
   ScatteringMatrix::operator=(that);
   if (this != &that) {
     coupling3Ph = that.coupling3Ph;
@@ -118,24 +91,13 @@
 // inPopulation+outPopulation is passed: we compute the action of the
 //       scattering matrix on the in vector, returning outVec = sMatrix*vector
 // only linewidth is passed: we compute only the linewidths
-<<<<<<< HEAD
-void PhScatteringMatrix::builder(Eigen::MatrixXd &matrix, VectorBTE *linewidth,
-                                 VectorBTE *inPopulation,
-                                 VectorBTE *outPopulation) {
-
-  // notes: + process is (1+2) -> 3
-  //        - processes are (1+3)->2 and (3+2)->1
-
-  const double energyCutoff = 0.001 / ryToCmm1; // discard states with small
-=======
 void PhScatteringMatrix::builder(ParallelMatrix<double> &matrix,
                                  VectorBTE *linewidth, VectorBTE *inPopulation,
                                  VectorBTE *outPopulation) {
   // notes: + process is (1+2) -> 3
   //        - processes are (1+3)->2 and (3+2)->1
 
-  const double energyCutoff = 0.001 / ryToCmm1;  // discard states with small
->>>>>>> 3ddbb0de
+  const double energyCutoff = 0.001 / ryToCmm1; // discard states with small
   // energies (smaller than 0.001 cm^-1
 
   int switchCase = 0;
@@ -161,13 +123,9 @@
   // 2 - the mesh is gamma-centered
   // 3 - the mesh is complete (if q1 and q2 are only around 0, q3 might be
   //     at the border)
-<<<<<<< HEAD
   auto tup = outerBandStructure.getPoints().getMesh();
   auto mesh = std::get<0>(tup);
   auto offset = std::get<1>(tup);
-=======
-  auto [mesh, offset] = outerBandStructure.getPoints().getMesh();
->>>>>>> 3ddbb0de
   bool dontComputeQ3;
   if ((&innerBandStructure == &outerBandStructure) && (offset.norm() == 0.) &&
       innerBandStructure.hasWindow() == 0) {
@@ -181,11 +139,6 @@
   long numAtoms = innerBandStructure.getPoints().getCrystal().getNumAtoms();
   long numCalcs = statisticsSweep.getNumCalcs();
 
-<<<<<<< HEAD
-  long outerNumPoints = outerBandStructure.getNumPoints();
-  long innerNumPoints = innerBandStructure.getNumPoints();
-=======
->>>>>>> 3ddbb0de
   // note: innerNumFullPoints is the number of points in the full grid
   // may be larger than innerNumPoints, when we use ActiveBandStructure
   long innerNumFullPoints = innerBandStructure.getNumPoints(true);
@@ -210,7 +163,6 @@
             statisticsSweep.getCalcStatistics(iCalc).temperature;
         outerBose.data(iCalc, is) = particle.getPopulation(energy, temperature);
       }
-<<<<<<< HEAD
     }
   }
 
@@ -232,170 +184,15 @@
   std::complex<double> zzIso;
   double termIso, rateIso, deltaIso;
 
-  LoopPrint loopPrint("computing scattering matrix", "q-points",
-                      outerNumPoints * innerNumPoints);
-
-  for (long iq2 = 0; iq2 < innerNumPoints; iq2++) {
-    auto q2 = innerBandStructure.getPoint(iq2);
-    auto states2 = innerBandStructure.getState(q2);
-    auto state2Energies = states2.getEnergies();
-    auto nb2 = state2Energies.size();
-
-    Eigen::Tensor<std::complex<double>, 3> ev2;
-    states2.getEigenvectors(ev2);
-
-    for (long iq1 = 0; iq1 < outerNumPoints; iq1++) {
-      loopPrint.update();
-
-      // note: for computing linewidths on a path, we must distinguish
-      // that q1 and q2 are on different meshes, and that q3+/- may not
-      // fall into known meshes and therefore needs to be computed
-
-      auto states1 = outerBandStructure.getState(iq1);
-      auto q1 = states1.getPoint();
-      auto state1Energies = states1.getEnergies();
-      auto nb1 = state1Energies.size();
-
-      Eigen::Tensor<std::complex<double>, 3> ev1;
-      states1.getEigenvectors(ev1);
-
-      // if the meshes are the same (and gamma centered)
-      // q3 will fall into the same grid, and it's easy to get
-      if (dontComputeQ3) {
-        v1s = states1.getGroupVelocities();
-        v2s = states2.getGroupVelocities();
-
-        auto q3Plus = q1 + q2;
-        auto states3Plus = innerBandStructure.getState(q3Plus);
-        v3ps = states3Plus.getGroupVelocities();
-        state3PlusEnergies = states3Plus.getEnergies();
-        nb3Plus = state3PlusEnergies.size();
-
-        auto q3Mins = q1 - q2;
-        auto states3Mins = innerBandStructure.getState(q3Mins);
-        v3ms = states3Mins.getGroupVelocities();
-        state3MinsEnergies = states3Mins.getEnergies();
-        nb3Mins = state3MinsEnergies.size();
-
-        auto tup1 = coupling3Ph->getCouplingSquared(states1, states2,
-                                                    states3Plus, states3Mins);
-        auto cp = std::get<0>(tup1);
-        auto cm = std::get<1>(tup1);
-        couplingPlus = cp;
-        couplingMins = cm;
-
-        bose3PlusData = Eigen::MatrixXd::Zero(numCalcs, nb3Plus);
-        bose3MinsData = Eigen::MatrixXd::Zero(numCalcs, nb3Plus);
-
-        for (long ib3 = 0; ib3 < nb3Plus; ib3++) {
-          auto ind3 = outerBandStructure.getIndex(
-              WavevectorIndex(q3Plus.getIndex()), BandIndex(ib3));
-          bose3PlusData.col(ib3) = outerBose.data.col(ind3);
-        }
-        for (long ib3 = 0; ib3 < nb3Mins; ib3++) {
-          auto ind3 = outerBandStructure.getIndex(
-              WavevectorIndex(q3Mins.getIndex()), BandIndex(ib3));
-          bose3MinsData.col(ib3) = outerBose.data.col(ind3);
-        }
-      } else {
-        // otherwise, q3 doesn't fall into the same grid
-        // and we must therefore compute it from the hamiltonian
-
-        Eigen::Vector3d q3PlusC = q1.getCoords(Points::cartesianCoords) +
-                                  q2.getCoords(Points::cartesianCoords);
-        Eigen::Vector3d q3MinsC = q1.getCoords(Points::cartesianCoords) -
-                                  q2.getCoords(Points::cartesianCoords);
-
-        auto tup2 = h0->diagonalizeFromCoords(q3PlusC);
-        auto eigvals3Plus = std::get<0>(tup2);
-        auto eigvecs3Plus = std::get<1>(tup2);
-        auto tup3 = h0->diagonalizeFromCoords(q3MinsC);
-        auto eigvals3Mins = std::get<0>(tup3);
-        auto eigvecs3Mins = std::get<1>(tup3);
-
-        nb3Plus = eigvals3Plus.size();
-        nb3Mins = eigvals3Mins.size();
-
-        DetachedState states3Plus(q3PlusC, eigvals3Plus, numAtoms, nb3Plus,
-                                  eigvecs3Plus);
-        DetachedState states3Mins(q3MinsC, eigvals3Mins, numAtoms, nb3Mins,
-                                  eigvecs3Mins);
-
-        auto tup4 = coupling3Ph->getCouplingSquared(states1, states2,
-                                                    states3Plus, states3Mins);
-        auto cp = std::get<0>(tup4);
-        auto cm = std::get<1>(tup4);
-        couplingPlus = cp;
-        couplingMins = cm;
-
-        state3PlusEnergies = states3Plus.getEnergies();
-        state3MinsEnergies = states3Mins.getEnergies();
-
-        bose3PlusData = Eigen::MatrixXd::Zero(numCalcs, nb3Plus);
-        bose3MinsData = Eigen::MatrixXd::Zero(numCalcs, nb3Plus);
-
-        for (long iCalc = 0; iCalc < numCalcs; iCalc++) {
-          double temperature =
-              statisticsSweep.getCalcStatistics(iCalc).temperature;
-          for (long ib3 = 0; ib3 < nb3Plus; ib3++) {
-            bose3PlusData(iCalc, ib3) =
-                particle.getPopulation(state3PlusEnergies(ib3), temperature);
-          }
-          for (long ib3 = 0; ib3 < nb3Mins; ib3++) {
-            bose3MinsData(iCalc, ib3) =
-                particle.getPopulation(state3MinsEnergies(ib3), temperature);
-          }
-        }
-      }
-
-      for (long ib1 = 0; ib1 < nb1; ib1++) {
-        en1 = state1Energies(ib1);
-        ind1 =
-            outerBandStructure.getIndex(WavevectorIndex(iq1), BandIndex(ib1));
-        if (en1 < energyCutoff) {
-          continue;
-        }
-
-        for (long ib2 = 0; ib2 < nb2; ib2++) {
-          en2 = state2Energies(ib2);
-          ind2 =
-              innerBandStructure.getIndex(WavevectorIndex(iq2), BandIndex(ib2));
-          if (en2 < energyCutoff) {
-            continue;
-          }
-
-          // Isotope scattering
-          if (doIsotopes) {
-            switch (smearing->getType()) {
-=======
-    }
-  }
-
-  // note: these variables are only needed in the loop
-  // but since it's an expensive loop, we define them here once and for all
-  long nb3Plus, nb3Mins, ind1, ind2;
-  double ratePlus, rateMins1, rateMins2, deltaPlus, deltaMins1, deltaMins2;
-  double en1, en2, en3Plus, en3Mins, bose1, bose2, bose3Plus, bose3Mins;
-  Eigen::Tensor<double, 3> couplingPlus, couplingMins;
-  Eigen::VectorXd state3PlusEnergies, state3MinsEnergies;
-  Eigen::Vector3d v1, v2, v3, v;
-  Eigen::MatrixXd v1s, v2s, v3ps, v3ms;
-
-  Eigen::MatrixXd bose3PlusData, bose3MinsData;
-  Eigen::VectorXd eigvals3Plus, eigvals3Mins;
-  Eigen::MatrixXcd eigvecs3Plus, eigvecs3Mins;
-
-  // isotopic scattering:
-  std::complex<double> zzIso;
-  double termIso, rateIso, deltaIso;
-
   std::vector<std::tuple<long, long>> qPairIterator =
       getIteratorWavevectorPairs(switchCase);
 
   LoopPrint loopPrint("computing scattering matrix", "q-points",
                       qPairIterator.size());
 
-  for (auto [iq1, iq2] : qPairIterator) {
+  for (auto qtup : qPairIterator) {
+    auto iq1 = std::get<0>(qtup);
+    auto iq2 = std::get<1>(qtup);
     loopPrint.update();
     Point q2 = innerBandStructure.getPoint(iq2);
     State states2 = innerBandStructure.getState(q2);
@@ -433,8 +230,10 @@
       state3MinsEnergies = states3Mins.getEnergies();
       nb3Mins = state3MinsEnergies.size();
 
-      auto [cp, cm] = coupling3Ph->getCouplingSquared(states1, states2,
-                                                      states3Plus, states3Mins);
+      auto tup3 = coupling3Ph->getCouplingSquared(states1, states2, states3Plus,
+                                                  states3Mins);
+      auto cp = std::get<0>(tup3);
+      auto cm = std::get<1>(tup3);
       couplingPlus = cp;
       couplingMins = cm;
 
@@ -466,8 +265,12 @@
       Eigen::Vector3d q3MinsC = q1.getCoords(Points::cartesianCoords) -
                                 q2.getCoords(Points::cartesianCoords);
 
-      auto [eigvals3Plus, eigvecs3Plus] = h0->diagonalizeFromCoords(q3PlusC);
-      auto [eigvals3Mins, eigvecs3Mins] = h0->diagonalizeFromCoords(q3MinsC);
+      auto tup = h0->diagonalizeFromCoords(q3PlusC);
+      auto eigvals3Plus = std::get<0>(tup);
+      auto eigvecs3Plus = std::get<1>(tup);
+      auto tup1 = h0->diagonalizeFromCoords(q3MinsC);
+      auto eigvals3Mins = std::get<0>(tup1);
+      auto eigvecs3Mins = std::get<1>(tup1);
 
       nb3Plus = eigvals3Plus.size();
       nb3Mins = eigvals3Mins.size();
@@ -477,8 +280,10 @@
       DetachedState states3Mins(q3MinsC, eigvals3Mins, numAtoms, nb3Mins,
                                 eigvecs3Mins);
 
-      auto [cp, cm] = coupling3Ph->getCouplingSquared(states1, states2,
-                                                      states3Plus, states3Mins);
+      auto tup2 = coupling3Ph->getCouplingSquared(states1, states2, states3Plus,
+                                                  states3Mins);
+      auto cp = std::get<0>(tup2);
+      auto cm = std::get<1>(tup2);
       couplingPlus = cp;
       couplingMins = cm;
 
@@ -550,48 +355,25 @@
         // Isotope scattering
         if (doIsotopes) {
           switch (smearing->getType()) {
->>>>>>> 3ddbb0de
-            case (DeltaFunction::gaussian):
-              deltaIso = smearing->getSmearing(en1 - en2);
-              break;
-            case (DeltaFunction::adaptiveGaussian):
-              deltaIso = smearing->getSmearing(en1 - en2, v2s.row(ib2));
-              deltaIso = smearing->getSmearing(en1 - en2, v1s.row(ib1));
-              deltaIso *= 0.5;
-              break;
-            default:
-              deltaIso = smearing->getSmearing(en2, iq2, ib2);
-              deltaIso += smearing->getSmearing(en1, iq1, ib1);
-              deltaIso *= 0.5;
-              break;
-<<<<<<< HEAD
-            }
-
-            termIso = 0.;
-            for (int iat = 0; iat < numAtoms; iat++) {
-              zzIso = complexZero;
-              for (int kdim : {0, 1, 2}) { // cartesian indices
-                zzIso += std::conj(ev1(kdim, iat, ib1)) * ev2(kdim, iat, ib2);
-              }
-              termIso += std::norm(zzIso) * massVariance(iat);
-            }
-            termIso *= pi * 0.5 / innerNumFullPoints * en1 * en2 * deltaIso;
-
-            for (long iCalc = 0; iCalc < numCalcs; iCalc++) {
-
-              bose1 = outerBose.data(iCalc, ind1);
-              bose2 = innerBose.data(iCalc, ind2);
-
-              rateIso = termIso * (bose1 * bose2 + 0.5 * (bose1 + bose2));
-
-              switch (switchCase) {
-=======
+          case (DeltaFunction::gaussian):
+            deltaIso = smearing->getSmearing(en1 - en2);
+            break;
+          case (DeltaFunction::adaptiveGaussian):
+            deltaIso = smearing->getSmearing(en1 - en2, v2s.row(ib2));
+            deltaIso = smearing->getSmearing(en1 - en2, v1s.row(ib1));
+            deltaIso *= 0.5;
+            break;
+          default:
+            deltaIso = smearing->getSmearing(en2, iq2, ib2);
+            deltaIso += smearing->getSmearing(en1, iq1, ib1);
+            deltaIso *= 0.5;
+            break;
           }
 
           termIso = 0.;
           for (int iat = 0; iat < numAtoms; iat++) {
             zzIso = complexZero;
-            for (int kdim : {0, 1, 2}) {  // cartesian indices
+            for (int kdim : {0, 1, 2}) { // cartesian indices
               zzIso += std::conj(ev1(kdim, iat, ib1)) * ev2(kdim, iat, ib2);
             }
             termIso += std::norm(zzIso) * massVariance(iat);
@@ -605,86 +387,27 @@
             rateIso = termIso * (bose1 * bose2 + 0.5 * (bose1 + bose2));
 
             switch (switchCase) {
->>>>>>> 3ddbb0de
-              case (0):
-                // case of matrix construction
-                // we build the scattering matrix S
-                matrix(ind1, ind2) += rateIso;
-                linewidth->data(iCalc, ind1) += rateIso;
-                break;
-              case (1):
-                // case of matrix-vector multiplication
-                // we build the scattering matrix A = S*n(n+1)
-                for (long i : {0, 1, 2}) {
-                  outPopulation->data(3 * iCalc + i, ind1) +=
-                      rateIso * inPopulation->data(3 * iCalc + i, ind2);
-                  outPopulation->data(3 * iCalc + i, ind1) +=
-                      rateIso * inPopulation->data(3 * iCalc + i, ind1);
-                }
-                break;
-              case (2):
-                // case of linewidth construction
-                // there's still a missing norm done later
-                linewidth->data(iCalc, ind1) += rateIso;
-                break;
-<<<<<<< HEAD
+            case (0):
+              // case of matrix construction
+              // we build the scattering matrix S
+              matrix(ind1, ind2) += rateIso;
+              linewidth->data(iCalc, ind1) += rateIso;
+              break;
+            case (1):
+              // case of matrix-vector multiplication
+              // we build the scattering matrix A = S*n(n+1)
+              for (long i : {0, 1, 2}) {
+                outPopulation->data(3 * iCalc + i, ind1) +=
+                    rateIso * inPopulation->data(3 * iCalc + i, ind2);
+                outPopulation->data(3 * iCalc + i, ind1) +=
+                    rateIso * inPopulation->data(3 * iCalc + i, ind1);
               }
-            }
-          }
-
-          // split into two cases since there may be different bands
-          for (long ib3 = 0; ib3 < nb3Plus; ib3++) {
-            en3Plus = state3PlusEnergies(ib3);
-            if (en3Plus < energyCutoff) {
-              continue;
-            }
-
-            double enProd = en1 * en2 * en3Plus;
-
-            switch (smearing->getType()) {
-            case (DeltaFunction::gaussian):
-              deltaPlus = smearing->getSmearing(en1 + en2 - en3Plus);
-              break;
-            case (DeltaFunction::adaptiveGaussian):
-              v = v2s.row(ib2) - v3ps.row(ib3);
-              deltaPlus = smearing->getSmearing(en1 + en2 - en3Plus, v);
-              break;
-            default:
-              deltaPlus = smearing->getSmearing(en3Plus - en1, iq2, ib2);
-              break;
-            }
-
-            if (deltaPlus < 0)
-              continue;
-
-            // loop on temperature
-            for (long iCalc = 0; iCalc < numCalcs; iCalc++) {
-
-              bose1 = outerBose.data(iCalc, ind1);
-              bose2 = innerBose.data(iCalc, ind2);
-              bose3Plus = bose3PlusData(iCalc, ib3);
-
-              // Calculate transition probability W+
-              ratePlus = pi * 0.25 * bose1 * bose2 * (bose3Plus + 1.) *
-                         couplingPlus(ib1, ib2, ib3) * deltaPlus /
-                         innerNumFullPoints / enProd;
-
-              switch (switchCase) {
-              case (0):
-                // case of matrix construction
-                // we build the scattering matrix S
-                matrix(ind1, ind2) += ratePlus;
-                linewidth->data(iCalc, ind1) += ratePlus;
-                break;
-              case (1):
-                // case of matrix-vector multiplication
-                // we build the scattering matrix A = S*n(n+1)
-                for (long i : {0, 1, 2}) {
-                  outPopulation->data(3 * iCalc + i, ind1) +=
-                      ratePlus * inPopulation->data(3 * iCalc + i, ind2);
-                  outPopulation->data(3 * iCalc + i, ind1) +=
-                      ratePlus * inPopulation->data(3 * iCalc + i, ind1);
-=======
+              break;
+            case (2):
+              // case of linewidth construction
+              // there's still a missing norm done later
+              linewidth->data(iCalc, ind1) += rateIso;
+              break;
             }
           }
         }
@@ -699,19 +422,20 @@
           double enProd = en1 * en2 * en3Plus;
 
           switch (smearing->getType()) {
-            case (DeltaFunction::gaussian):
-              deltaPlus = smearing->getSmearing(en1 + en2 - en3Plus);
-              break;
-            case (DeltaFunction::adaptiveGaussian):
-              v = v2s.row(ib2) - v3ps.row(ib3);
-              deltaPlus = smearing->getSmearing(en1 + en2 - en3Plus, v);
-              break;
-            default:
-              deltaPlus = smearing->getSmearing(en3Plus - en1, iq2, ib2);
-              break;
-          }
-
-          if (deltaPlus < 0) continue;
+          case (DeltaFunction::gaussian):
+            deltaPlus = smearing->getSmearing(en1 + en2 - en3Plus);
+            break;
+          case (DeltaFunction::adaptiveGaussian):
+            v = v2s.row(ib2) - v3ps.row(ib3);
+            deltaPlus = smearing->getSmearing(en1 + en2 - en3Plus, v);
+            break;
+          default:
+            deltaPlus = smearing->getSmearing(en3Plus - en1, iq2, ib2);
+            break;
+          }
+
+          if (deltaPlus < 0)
+            continue;
 
           // loop on temperature
           for (long iCalc = 0; iCalc < numCalcs; iCalc++) {
@@ -725,26 +449,26 @@
                        innerNumFullPoints / enProd;
 
             switch (switchCase) {
-              case (0):
-                // case of matrix construction
-                // we build the scattering matrix S
-                matrix(ind1, ind2) += ratePlus;
-                linewidth->data(iCalc, ind1) += ratePlus;
-                break;
-              case (1):
-                // case of matrix-vector multiplication
-                // we build the scattering matrix A = S*n(n+1)
-                for (long i : {0, 1, 2}) {
-                  outPopulation->data(3 * iCalc + i, ind1) +=
-                      ratePlus * inPopulation->data(3 * iCalc + i, ind2);
-                  outPopulation->data(3 * iCalc + i, ind1) +=
-                      ratePlus * inPopulation->data(3 * iCalc + i, ind1);
-                }
-                break;
-              case (2):
-                // case of linewidth construction
-                linewidth->data(iCalc, ind1) += ratePlus;
-                break;
+            case (0):
+              // case of matrix construction
+              // we build the scattering matrix S
+              matrix(ind1, ind2) += ratePlus;
+              linewidth->data(iCalc, ind1) += ratePlus;
+              break;
+            case (1):
+              // case of matrix-vector multiplication
+              // we build the scattering matrix A = S*n(n+1)
+              for (long i : {0, 1, 2}) {
+                outPopulation->data(3 * iCalc + i, ind1) +=
+                    ratePlus * inPopulation->data(3 * iCalc + i, ind2);
+                outPopulation->data(3 * iCalc + i, ind1) +=
+                    ratePlus * inPopulation->data(3 * iCalc + i, ind1);
+              }
+              break;
+            case (2):
+              // case of linewidth construction
+              linewidth->data(iCalc, ind1) += ratePlus;
+              break;
             }
           }
         }
@@ -758,24 +482,27 @@
           double enProd = en1 * en2 * en3Mins;
 
           switch (smearing->getType()) {
-            case (DeltaFunction::gaussian):
-              deltaMins1 = smearing->getSmearing(en1 + en3Mins - en2);
-              deltaMins2 = smearing->getSmearing(en2 + en3Mins - en1);
-              break;
-            case (DeltaFunction::adaptiveGaussian):
-              v = v2s.row(ib2) - v3ms.row(ib3);
-              deltaMins1 = smearing->getSmearing(en1 + en3Mins - en2, v);
-              deltaMins2 = smearing->getSmearing(en2 + en3Mins - en1, v);
-              break;
-            default:
-              deltaMins1 = smearing->getSmearing(en2 - en3Mins, iq1, ib1);
-              deltaMins2 = smearing->getSmearing(en1 - en3Mins, iq2, ib2);
-              break;
-          }
-
-          if (deltaMins1 < 0. && deltaMins2 < 0.) continue;
-          if (deltaMins1 < 0.) deltaMins1 = 0.;
-          if (deltaMins2 < 0.) deltaMins2 = 0.;
+          case (DeltaFunction::gaussian):
+            deltaMins1 = smearing->getSmearing(en1 + en3Mins - en2);
+            deltaMins2 = smearing->getSmearing(en2 + en3Mins - en1);
+            break;
+          case (DeltaFunction::adaptiveGaussian):
+            v = v2s.row(ib2) - v3ms.row(ib3);
+            deltaMins1 = smearing->getSmearing(en1 + en3Mins - en2, v);
+            deltaMins2 = smearing->getSmearing(en2 + en3Mins - en1, v);
+            break;
+          default:
+            deltaMins1 = smearing->getSmearing(en2 - en3Mins, iq1, ib1);
+            deltaMins2 = smearing->getSmearing(en1 - en3Mins, iq2, ib2);
+            break;
+          }
+
+          if (deltaMins1 < 0. && deltaMins2 < 0.)
+            continue;
+          if (deltaMins1 < 0.)
+            deltaMins1 = 0.;
+          if (deltaMins2 < 0.)
+            deltaMins2 = 0.;
 
           for (long iCalc = 0; iCalc < numCalcs; iCalc++) {
             bose1 = outerBose.data(iCalc, ind1);
@@ -791,102 +518,39 @@
                         innerNumFullPoints / enProd;
 
             switch (switchCase) {
-              case (0):
-                // case of matrix construction
-                matrix(ind1, ind2) -= rateMins1 + rateMins2;
-                linewidth->data(iCalc, ind1) += 0.5 * rateMins2;
-                break;
-              case (1):
-                // case of matrix-vector multiplication
-                for (long i : {0, 1, 2}) {
-                  outPopulation->data(3 * iCalc + i, ind1) -=
-                      (rateMins1 + rateMins2) *
-                      inPopulation->data(3 * iCalc + i, ind2);
-                  outPopulation->data(3 * iCalc + i, ind1) +=
-                      0.5 * rateMins2 * inPopulation->data(3 * iCalc + i, ind1);
->>>>>>> 3ddbb0de
-                }
-                break;
-              case (2):
-                // case of linewidth construction
-<<<<<<< HEAD
-                linewidth->data(iCalc, ind1) += ratePlus;
-                break;
+            case (0):
+              // case of matrix construction
+              matrix(ind1, ind2) -= rateMins1 + rateMins2;
+              linewidth->data(iCalc, ind1) += 0.5 * rateMins2;
+              break;
+            case (1):
+              // case of matrix-vector multiplication
+              for (long i : {0, 1, 2}) {
+                outPopulation->data(3 * iCalc + i, ind1) -=
+                    (rateMins1 + rateMins2) *
+                    inPopulation->data(3 * iCalc + i, ind2);
+                outPopulation->data(3 * iCalc + i, ind1) +=
+                    0.5 * rateMins2 * inPopulation->data(3 * iCalc + i, ind1);
               }
+              break;
+            case (2):
+              // case of linewidth construction
+              linewidth->data(iCalc, ind1) += 0.5 * rateMins2;
+              break;
             }
           }
-
-          for (long ib3 = 0; ib3 < nb3Mins; ib3++) {
-            en3Mins = state3MinsEnergies(ib3);
-            if (en3Mins < energyCutoff) {
-              continue;
-            }
-
-            double enProd = en1 * en2 * en3Mins;
-
-            switch (smearing->getType()) {
-            case (DeltaFunction::gaussian):
-              deltaMins1 = smearing->getSmearing(en1 + en3Mins - en2);
-              deltaMins2 = smearing->getSmearing(en2 + en3Mins - en1);
-              break;
-            case (DeltaFunction::adaptiveGaussian):
-              v = v2s.row(ib2) - v3ms.row(ib3);
-              deltaMins1 = smearing->getSmearing(en1 + en3Mins - en2, v);
-              deltaMins2 = smearing->getSmearing(en2 + en3Mins - en1, v);
-              break;
-            default:
-              deltaMins1 = smearing->getSmearing(en2 - en3Mins, iq1, ib1);
-              deltaMins2 = smearing->getSmearing(en1 - en3Mins, iq2, ib2);
-              break;
-            }
-
-            if (deltaMins1 < 0)
-              deltaMins1 = 0.;
-            if (deltaMins2 < 0)
-              deltaMins2 = 0.;
-
-            for (long iCalc = 0; iCalc < numCalcs; iCalc++) {
-
-              bose1 = outerBose.data(iCalc, ind1);
-              bose2 = innerBose.data(iCalc, ind2);
-              bose3Mins = bose3MinsData(iCalc, ib3);
-
-              // Calculatate transition probability W-
-              rateMins1 = pi * 0.25 * bose3Mins * bose1 * (bose2 + 1.) *
-                          couplingMins(ib1, ib2, ib3) * deltaMins1 /
-                          innerNumFullPoints / enProd;
-              rateMins2 = pi * 0.25 * bose2 * bose3Mins * (bose1 + 1.) *
-                          couplingMins(ib1, ib2, ib3) * deltaMins2 /
-                          innerNumFullPoints / enProd;
-
-              switch (switchCase) {
-              case (0):
-                // case of matrix construction
-                matrix(ind1, ind2) -= rateMins1 + rateMins2;
-                linewidth->data(iCalc, ind1) += 0.5 * rateMins2;
-                break;
-              case (1):
-                // case of matrix-vector multiplication
-                for (long i : {0, 1, 2}) {
-                  outPopulation->data(3 * iCalc + i, ind1) -=
-                      (rateMins1 + rateMins2) *
-                      inPopulation->data(3 * iCalc + i, ind2);
-                  outPopulation->data(3 * iCalc + i, ind1) +=
-                      0.5 * rateMins2 * inPopulation->data(3 * iCalc + i, ind1);
-                }
-                break;
-              case (2):
-                // case of linewidth construction
-                linewidth->data(iCalc, ind1) += 0.5 * rateMins2;
-                break;
-              }
-            }
-          }
-        }
-      }
-    }
+        }
+      }
+    }
+    //        }
   }
   loopPrint.close();
+
+  if (switchCase == 1) {
+    mpi->allReduceSum(&outPopulation->data);
+  } else {
+    mpi->allReduceSum(&linewidth->data);
+  }
 
   // Add boundary scattering
 
@@ -895,7 +559,6 @@
       double energy = outerBandStructure.getEnergy(is1);
       auto vel = outerBandStructure.getGroupVelocity(is1);
       for (long iCalc = 0; iCalc < statisticsSweep.getNumCalcs(); iCalc++) {
-
         double temperature =
             statisticsSweep.getCalcStatistics(iCalc).temperature;
         // n(n+1)
@@ -935,71 +598,6 @@
         matrix(is1, is2) = 0.;
       }
     }
-=======
-                linewidth->data(iCalc, ind1) += 0.5 * rateMins2;
-                break;
-            }
-          }
-        }
-      }
-    }
-    //        }
-  }
-  loopPrint.close();
-
-  if (switchCase == 1) {
-    mpi->allReduceSum(&outPopulation->data);
-  } else {
-    mpi->allReduceSum(&linewidth->data);
-  }
-
-  // Add boundary scattering
-
-  if (doBoundary) {
-    for (long is1 = 0; is1 < numStates; is1++) {
-      double energy = outerBandStructure.getEnergy(is1);
-      auto vel = outerBandStructure.getGroupVelocity(is1);
-      for (long iCalc = 0; iCalc < statisticsSweep.getNumCalcs(); iCalc++) {
-        double temperature =
-            statisticsSweep.getCalcStatistics(iCalc).temperature;
-        // n(n+1)
-        double termPop = particle.getPopPopPm1(energy, temperature);
-        double rate = vel.squaredNorm() / boundaryLength * termPop;
-
-        switch (switchCase) {
-          case (0):
-            // case of matrix construction
-            matrix(is1, is1) += rate;  // this is redundant, see below
-            linewidth->data(iCalc, is1) += rate;
-            break;
-          case (1):
-            // case of matrix-vector multiplication
-            for (long i : {0, 1, 2}) {
-              outPopulation->data(3 * iCalc + i, is1) +=
-                  rate * inPopulation->data(3 * iCalc + i, is1);
-            }
-            break;
-          case (2):
-            // case of linewidth construction
-            linewidth->data(iCalc, is1) += rate;
-            break;
-        }
-      }
-    }
-  }
-
-  // some phonons like acoustic modes at the gamma, with omega = 0,
-  // might have zero frequencies, and infinite populations. We set those
-  // matrix elements to zero.
-  if (switchCase == 0) {
-    // case of matrix construction
-    for (auto is1 : excludeIndeces) {
-      linewidth->data.col(is1).setZero();
-      for (auto is2 : excludeIndeces) {
-        matrix(is1, is2) = 0.;
-      }
-    }
->>>>>>> 3ddbb0de
 
   } else if (switchCase == 1) {
     // case of matrix-vector multiplication
@@ -1016,11 +614,7 @@
 
   // we place the linewidths back in the diagonal of the scattering matrix
   // this because we may need an MPI_allreduce on the linewidths
-<<<<<<< HEAD
   if (switchCase == 0) { // case of matrix construction
-=======
-  if (switchCase == 0) {  // case of matrix construction
->>>>>>> 3ddbb0de
     long iCalc = 0;
     for (long i = 0; i < outerBandStructure.getNumStates(); i++) {
       matrix(i, i) = linewidth->data(iCalc, i);
