--- conflicted
+++ resolved
@@ -147,18 +147,18 @@
     point(1) *= grid(1);
     point(2) *= grid(2);
 
-    long i = long(point(0));
-    long j = long(point(1));
-    long k = long(point(2));
-    long ip1 = mod((i + 1), grid(0));
-    long jp1 = mod((j + 1), grid(1));
-    long kp1 = mod((k + 1), grid(2));
+    int i = int(point(0));
+    int j = int(point(1));
+    int k = int(point(2));
+    int ip1 = mod((i + 1), grid(0));
+    int jp1 = mod((j + 1), grid(1));
+    int kp1 = mod((k + 1), grid(2));
 
     subcellCorners << i, j, k, ip1, j, k, i, jp1, k, ip1, jp1, k, i, j, kp1,
         ip1, j, kp1, i, jp1, kp1, ip1, jp1, kp1;
 
-    for (long it = 0; it < 6; it++) {   // over 6 tetrahedra
-      for (long iv = 0; iv < 4; iv++) { // over 4 vertices
+    for (int it = 0; it < 6; it++) {   // over 6 tetrahedra
+      for (int iv = 0; iv < 4; iv++) { // over 4 vertices
         // Grab a label
         long aux = verticesLabels(it, iv);
         // Grab a corner of subcell
@@ -176,7 +176,6 @@
         qToTet(aux2, qToTetCount(aux2) - 1, 1) = iv;
       }
     }
-<<<<<<< HEAD
   }
   /**
    * Fill all tetrahedra with the eigenvalues.
@@ -193,8 +192,8 @@
 
   for (long it = 0; it < numTetra; it++) { // over tetrahedra
     // over bands
-    for (long ib = 0; ib < numBands; ib++) {
-      for (long iv = 0; iv < 4; iv++) { // over vertices
+    for (int ib = 0; ib < numBands; ib++) {
+      for (int iv = 0; iv < 4; iv++) { // over vertices
         // Index of wave vector
         long ik = tetrahedra(it, iv);
 
@@ -209,119 +208,9 @@
       // sort energies in the vertex
       std::sort(temp.begin(), temp.end());
       // refill tetrahedron vertex
-      for (long iv = 0; iv < 4; iv++) {
+      for (int iv = 0; iv < 4; iv++) {
         tetraEigVals(it, ib, iv) = temp[iv];
       }
-=======
-
-    // number of grid points (wavevectors)
-    long numPoints = fullPoints.getNumPoints();
-    long numBands = fullBandStructure.getNumBands();
-    // note: the code will fail at numBands if we are using ActiveBandStructure
-    // this is intentional, as the implementation of tetrahedra works only
-    // assuming a full grid of wavevectors.
-
-    // Number of tetrahedra
-    numTetra = 6 * numPoints;
-    // Allocate tetrahedron data holders
-    tetrahedra = Eigen::MatrixXi::Zero(numTetra, 4);
-    qToTetCount = Eigen::VectorXi::Zero(numPoints);
-    qToTet = Eigen::Tensor<long, 3>(numPoints, 24, 2);
-    qToTet.setZero();
-
-    // Label the vertices of each tetrahedron in a subcell
-    Eigen::MatrixXi verticesLabels(6, 4);
-    verticesLabels << 0, 1, 2, 5,
-            0, 2, 4, 5,
-            2, 4, 5, 6,
-            2, 5, 6, 7,
-            2, 3, 5, 7,
-            1, 2, 3, 5;
-
-    // 8 corners of a subcell
-    Eigen::MatrixXi subcellCorners(8, 3);
-
-    for (long iq = 0; iq < fullPoints.getNumPoints(); iq++) {
-        // point is a vector with coordinates between 0 and 1
-        Eigen::Vector3d point = fullPoints.getPointCoords(iq,
-                Points::crystalCoords);
-        // scale it to integers between 0 and grid size
-        point(0) *= grid(0);
-        point(1) *= grid(1);
-        point(2) *= grid(2);
-
-        int i = int(point(0));
-        int j = int(point(1));
-        int k = int(point(2));
-        int ip1 = mod((i + 1), grid(0));
-        int jp1 = mod((j + 1), grid(1));
-        int kp1 = mod((k + 1), grid(2));
-
-        subcellCorners << i, j, k,
-                ip1, j, k,
-                i, jp1, k,
-                ip1, jp1, k,
-                i, j, kp1,
-                ip1, j, kp1,
-                i, jp1, kp1,
-                ip1, jp1, kp1;
-
-        for (int it = 0; it < 6; it++) { //over 6 tetrahedra
-            for (int iv = 0; iv < 4; iv++) { //over 4 vertices
-                // Grab a label
-                long aux = verticesLabels(it, iv);
-                // Grab a corner of subcell
-                point(0) = double(subcellCorners(aux, 0)) / grid(0);
-                point(1) = double(subcellCorners(aux, 1)) / grid(1);
-                point(2) = double(subcellCorners(aux, 2)) / grid(2);
-                // Get combined index of corner
-                long aux2 = fullPoints.getIndex(point);
-                // Save corner as a tetrahedron vertex
-                tetrahedra(iq, iv) = aux2;
-                // Save mapping of a wave vector index
-                // to the ordered pair (tetrahedron,vertex)
-                qToTetCount(aux2) = qToTetCount(aux2) + 1;
-                qToTet(aux2, qToTetCount(aux2) - 1, 0) = iq;
-                qToTet(aux2, qToTetCount(aux2) - 1, 1) = iv;
-            }
-        }
-    }
-    /**
-     * Fill all tetrahedra with the eigenvalues.
-     *
-     * Method for filling the tetrahedra with the eigenvalues for
-     * all polarizations. For eigenvalues are sorted along the vertex.
-     */
-
-    // Internal variables
-    std::vector<double> temp(4);
-
-    // Allocate tetraEigVals
-    tetraEigVals = Eigen::Tensor<double, 3>(numTetra, numBands, 4);
-
-    for (long it = 0; it < numTetra; it++) { //over tetrahedra
-        //over bands
-        for (int ib = 0; ib < numBands; ib++) {
-            for (int iv = 0; iv < 4; iv++) { //over vertices
-                // Index of wave vector
-                long ik = tetrahedra(it, iv);
-
-                // Fill tetrahedron vertex with the band energy
-                Point point = fullBandStructure.getPoint(ik);
-                State state = fullBandStructure.getState(point);
-                double energy = state.getEnergy(ib);
-                tetraEigVals(it, ib, iv) = energy;
-                temp[iv] = energy; //save for later
-            }
-
-            //sort energies in the vertex
-            std::sort(temp.begin(), temp.end());
-            //refill tetrahedron vertex
-            for (int iv = 0; iv < 4; iv++) {
-                tetraEigVals(it, ib, iv) = temp[iv];
-            }
-        }
->>>>>>> 40057f1c
     }
   }
 }
@@ -330,16 +219,9 @@
   // initialize tetrahedron weight
   double weight = 0.;
 
-<<<<<<< HEAD
-  for (long iq = 0; iq < fullBandStructure.getNumPoints(); iq++) {
-    for (long ib = 0; ib < fullBandStructure.getNumBands(); ib++) {
+  for (int iq = 0; iq < fullBandStructure.getNumPoints(); iq++) {
+    for (int ib = 0; ib < fullBandStructure.getNumBands(); ib++) {
       weight += getWeight(energy, iq, ib);
-=======
-    for (int iq = 0; iq < fullBandStructure.getNumPoints(); iq++) {
-        for (int ib = 0; ib < fullBandStructure.getNumBands(); ib++) {
-            weight += getWeight(energy, iq, ib);
-        }
->>>>>>> 40057f1c
     }
   }
   weight /= fullBandStructure.getNumPoints();
