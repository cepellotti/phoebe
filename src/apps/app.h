#ifndef APP_H
#define APP_H

#include "active_bandstructure.h"
#include "bandstructure.h"
#include "context.h"

/** Base class for launching apps.
 * An app is a subprogram, used e.g. to compute phonon transport, or a DoS.
 * The base class is almost just an interface, with the implementation given
 * in the derived classes.
 *
 * To create a new app,
 * 1) create a new subclass of App.
 * 2) implement the run() method, with the main body of the subprogram.
 * 3) Implement checkRequirements(), which checks that the user input has
 * loaded the necessary input flags.
 * 4) Update the base class App header, adding a new app name to choices.
 * 5) Update the base class loadApp method in the app.cpp file, adding the
 * possibility of loading the new application.
 */
class App {
public:
  /** Factory method, used to load the desired subclass.
   * Note: auto_ptr transfers the ownership to the returned pointer itself
   * the returned app pointer is then destructed at the end of main().
   * @param choice: a string witht the app name.
   * @return app: a unique_pointer to the subclass app instance.
   */
  static std::unique_ptr<App> loadApp(const std::string &choice);

  /** Launches the subprogram.
   * @param context: object Context with the user input.
   */
  virtual void run(Context &context);

  /** Checks that the user wrote a complete input file.
   * Calls an error if the requirements are not satisfied.
   * To be used before a call to run().
   * The list of requirements is specified by each App subclass.
   * @param context: object Context with the user input.
   */
  virtual void checkRequirements(Context &context);

protected:
<<<<<<< HEAD
  static const inline std::vector<std::string> choices{
      "phononTransport",      "phononDos",            "electronWannierDos",
      "electronFourierDos",   "phononBands",          "electronWannierBands",
      "electronFourierBands", "electronPolarization", "transportEpa"};
=======
>>>>>>> 71bc26ca

  void throwErrorIfUnset(const std::string &x, const std::string &name);
  void throwErrorIfUnset(const std::vector<std::string> &x,
                         const std::string &name);
  void throwErrorIfUnset(const double &x, const std::string &name);
  void throwErrorIfUnset(const Eigen::VectorXi &x, const std::string &name);
  void throwErrorIfUnset(const Eigen::Vector3i &x, const std::string &name);
  void throwErrorIfUnset(const Eigen::VectorXd &x, const std::string &name);
  void throwErrorIfUnset(const Eigen::MatrixXd &x, const std::string &name);
  void throwErrorIfUnset(const Eigen::Tensor<double, 3> &x,
                         const std::string &name);

  void throwWarningIfUnset(const std::string &x, const std::string &name);
};

#endif<|MERGE_RESOLUTION|>--- conflicted
+++ resolved
@@ -43,13 +43,6 @@
   virtual void checkRequirements(Context &context);
 
 protected:
-<<<<<<< HEAD
-  static const inline std::vector<std::string> choices{
-      "phononTransport",      "phononDos",            "electronWannierDos",
-      "electronFourierDos",   "phononBands",          "electronWannierBands",
-      "electronFourierBands", "electronPolarization", "transportEpa"};
-=======
->>>>>>> 71bc26ca
 
   void throwErrorIfUnset(const std::string &x, const std::string &name);
   void throwErrorIfUnset(const std::vector<std::string> &x,
