--- conflicted
+++ resolved
@@ -118,26 +118,15 @@
   }
   Kokkos::deep_copy(cellPositions2_k, cellPositions2_h);
   Kokkos::deep_copy(cellPositions3_k, cellPositions3_h);
-
-<<<<<<< HEAD
+  ifc3Tensor.resize(0, 0, 0, 0);
+  cellPositions.resize(0, 0, 0);
+  displacedAtoms.resize(0, 0);
+
+  cachedCoords << -111., -111., -111.;
+
   Kokkos::realloc(D3_k, numBands, numBands, numBands, nr2, nr3);
   Kokkos::realloc(D3PlusCached_k, numBands, numBands, numBands, nr3);
   Kokkos::realloc(D3MinsCached_k, numBands, numBands, numBands, nr3);
-=======
-						D3(ind1,ind2,ind3,ir2,ir3) =
-								ifc3Tensor(ic3,ic2,ic1,it);
-					}
-				}
-			}
-		}
-		ifc3Tensor.resize(0,0,0,0);
-		cellPositions.resize(0,0,0);
-		displacedAtoms.resize(0,0);
-
-		cachedCoords << -111.,-111.,-111.;
-	}
->>>>>>> 793edb06
-
   auto D3_h = Kokkos::create_mirror_view(D3_k);
   for (int i1 = 0; i1 < numBands; i1++) {
     for (int i2 = 0; i2 < numBands; i2++) {
@@ -154,13 +143,16 @@
 }
 
 // copy constructor
-<<<<<<< HEAD
 Interaction3Ph::Interaction3Ph(const Interaction3Ph &that)
     : crystal(that.crystal), numTriplets(that.numTriplets),
       ifc3Tensor(that.ifc3Tensor), cellPositions(that.cellPositions),
-      displacedAtoms(that.displacedAtoms) {
-  std::cout << "CALLING COPY CONSTRUCTOR" << std::endl;
-}
+      displacedAtoms(that.displacedAtoms), tableAtCIndex1(that.tableAtCIndex1),
+      tableAtCIndex2(that.tableAtCIndex2), tableAtCIndex3(that.tableAtCIndex3),
+      useD3Caching(that.useD3Caching), cellPositions2(that.cellPositions2),
+      cellPositions3(that.cellPositions3), D3(that.D3), nr2(that.nr2),
+      nr3(that.nr3), numAtoms(that.numAtoms), numBands(that.numBands),
+      cachedCoords(that.cachedCoords), D3PlusCached(that.D3PlusCached),
+      D3MinsCached(that.D3MinsCached) {}
 
 // assignment operator
 Interaction3Ph &Interaction3Ph::operator=(const Interaction3Ph &that) {
@@ -170,58 +162,23 @@
     ifc3Tensor = that.ifc3Tensor;
     cellPositions = that.cellPositions;
     displacedAtoms = that.displacedAtoms;
-  }
-  std::cout << "CALLING COPY CONSTRUCTOR" << std::endl;
+    tableAtCIndex1 = that.tableAtCIndex1;
+    tableAtCIndex2 = that.tableAtCIndex2;
+    tableAtCIndex3 = that.tableAtCIndex3;
+
+    useD3Caching = that.useD3Caching;
+    cellPositions2 = that.cellPositions2;
+    cellPositions3 = that.cellPositions3;
+    D3 = that.D3;
+    nr2 = that.nr2;
+    nr3 = that.nr3;
+    numAtoms = that.numAtoms;
+    numBands = that.numBands;
+    cachedCoords = that.cachedCoords;
+    D3PlusCached = that.D3PlusCached;
+    D3MinsCached = that.D3MinsCached;
+  }
   return *this;
-=======
-Interaction3Ph::Interaction3Ph(const Interaction3Ph & that) :
-	crystal(that.crystal),
-	numTriplets(that.numTriplets),
-	ifc3Tensor(that.ifc3Tensor),
-	cellPositions(that.cellPositions),
-	displacedAtoms(that.displacedAtoms),
-	tableAtCIndex1(that.tableAtCIndex1),
-	tableAtCIndex2(that.tableAtCIndex2),
-	tableAtCIndex3(that.tableAtCIndex3),
-	useD3Caching(that.useD3Caching),
-	cellPositions2(that.cellPositions2),
-	cellPositions3(that.cellPositions3),
-	D3(that.D3),
-	nr2(that.nr2),
-	nr3(that.nr3),
-	numAtoms(that.numAtoms),
-	numBands(that.numBands),
-	cachedCoords(that.cachedCoords),
-	D3PlusCached(that.D3PlusCached),
-	D3MinsCached(that.D3MinsCached) {
-}
-
-// assignment operator
-Interaction3Ph & Interaction3Ph::operator=(const Interaction3Ph & that) {
-	if ( this != &that ) {
-		crystal = that.crystal;
-		numTriplets = that.numTriplets;
-		ifc3Tensor = that.ifc3Tensor;
-		cellPositions = that.cellPositions;
-		displacedAtoms = that.displacedAtoms;
-		tableAtCIndex1 = that.tableAtCIndex1;
-		tableAtCIndex2 = that.tableAtCIndex2;
-		tableAtCIndex3 = that.tableAtCIndex3;
-
-		useD3Caching = that.useD3Caching;
-		cellPositions2 = that.cellPositions2;
-		cellPositions3 = that.cellPositions3;
-		D3 = that.D3;
-		nr2 = that.nr2;
-		nr3 = that.nr3;
-		numAtoms = that.numAtoms;
-		numBands = that.numBands;
-		cachedCoords = that.cachedCoords;
-		D3PlusCached = that.D3PlusCached;
-		D3MinsCached = that.D3MinsCached;
-	}
-	return *this;
->>>>>>> 793edb06
 }
 
 //// Function to calculate the full set of V_minus processes for a given IBZ
