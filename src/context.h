--- conflicted
+++ resolved
@@ -37,10 +37,6 @@
   double windowPopulationLimit = std::numeric_limits<double>::quiet_NaN();
 
   Eigen::VectorXd dopings;
-<<<<<<< HEAD
-//  Eigen::VectorXd chemicalPotentials = Eigen::VectorXd::Zero(1);
-=======
->>>>>>> 71bc26ca
   Eigen::VectorXd chemicalPotentials;
   double electronFourierCutoff = std::numeric_limits<double>::quiet_NaN();
 
@@ -73,12 +69,8 @@
   // boundary length for isotope scattering
   double boundaryLength = std::numeric_limits<double>::quiet_NaN();
 
-<<<<<<< HEAD
-  // EPA:
-  std::string epaEFileName = "";
-=======
   std::string epwFileName = "";
->>>>>>> 71bc26ca
+  std::string epaFileName = "";
   double minChemicalPotential = std::numeric_limits<double>::quiet_NaN();
   double maxChemicalPotential = std::numeric_limits<double>::quiet_NaN();
   double deltaChemicalPotential = std::numeric_limits<double>::quiet_NaN();
@@ -88,9 +80,6 @@
   double energyRange = std::numeric_limits<double>::quiet_NaN();
   double energyStep = std::numeric_limits<double>::quiet_NaN();
   double eFermiRange = std::numeric_limits<double>::quiet_NaN();
-<<<<<<< HEAD
-  
-=======
 
   double epaSmearingEnergy = std::numeric_limits<double>::quiet_NaN();
   double epaDeltaEnergy = std::numeric_limits<double>::quiet_NaN();
@@ -102,7 +91,6 @@
   std::pair<int,int> g2PlotEl2Bands;
   std::pair<int,int> g2PlotPhBands;
 
->>>>>>> 71bc26ca
   // utilities for parsing
 
   std::vector<std::string> &split(const std::string &s, char delim,
@@ -288,11 +276,8 @@
 
   double getBoundaryLength();
 
-<<<<<<< HEAD
   // EPA:
-  std::string getEpaEFileName();
-=======
->>>>>>> 71bc26ca
+  std::string getEpaFileName();
   double getMinChemicalPotential();
   double getMaxChemicalPotential();
   double getDeltaChemicalPotential();
@@ -302,11 +287,7 @@
   double getEnergyRange();
   double getEnergyStep();
   double getEFermiRange();
-<<<<<<< HEAD
-  
-=======
-
->>>>>>> 71bc26ca
+
   /** Reads the user-provided input file and saves the input parameters
    * @param fileName: path to the input file
    */
