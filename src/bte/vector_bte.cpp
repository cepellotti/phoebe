#include "vector_bte.h"
#include "constants.h"

// default constructor
VectorBTE::VectorBTE(StatisticsSweep &statisticsSweep_,
                     BaseBandStructure &bandStructure_,
                     const long &dimensionality_)
    : BaseVectorBTE(statisticsSweep_, bandStructure_.getNumStates(),
                    dimensionality_),
      bandStructure(bandStructure_) {

  if (bandStructure.getParticle().isPhonon()) {
    for (long is = 0; is < numStates; is++) {
      double en = bandStructure.getEnergy(is);
      if (en < 0.1 / ryToCmm1) { // cutoff at 0.1 cm^-1
        excludeIndeces.push_back(is);
      }
    }
  }
}

// copy constructor
VectorBTE::VectorBTE(const VectorBTE &that)
    : BaseVectorBTE(that), bandStructure(that.bandStructure) {}

// copy assignment
VectorBTE &VectorBTE::operator=(const VectorBTE &that) {
  BaseVectorBTE::operator=(that);
  if (this != &that) {
    bandStructure = that.bandStructure;
  }
  return *this;
}

// product operator overload
Eigen::VectorXd VectorBTE::dot(const VectorBTE &that) {
  if (that.numCalcs != numCalcs || that.numStates != numStates) {
    Error e("The 2 VectorBTE must be aligned for dot() to work.");
  }
  Eigen::VectorXd result(numCalcs);
  result.setZero();
  for (long is : bandStructure.parallelStateIterator()) {
    for (long i = 0; i < numCalcs; i++) {
      result(i) += this->data(i, is) * that.data(i, is);
    }
  }
  mpi->allReduceSum(&result);
  return result;
}

VectorBTE VectorBTE::baseOperator(VectorBTE &that, const int &operatorType) {
  VectorBTE newPopulation(statisticsSweep, bandStructure, dimensionality);

  if (dimensionality == that.dimensionality) {

    if (operatorType == operatorSums) {
      newPopulation.data << this->data.array() + that.data.array();
    } else if (operatorType == operatorDivs) {
      newPopulation.data << this->data.array() / that.data.array();
    } else if (operatorType == operatorProd) {
      newPopulation.data << this->data.array() * that.data.array();
    } else if (operatorType == operatorDiff) {
      newPopulation.data << this->data.array() - that.data.array();
    } else {
      Error e("Operator type for VectorBTE not recognized");
    }

  } else if (that.dimensionality == 1) {

    for (long iCalc = 0; iCalc < numCalcs; iCalc++) {
      auto tup = loc2Glob(iCalc);
      auto imu = std::get<0>(tup);
      auto it = std::get<1>(tup);
      auto idim = std::get<2>(tup);
      auto i2 = that.glob2Loc(imu, it, DimIndex(0));

      if (operatorType == operatorSums) {
        newPopulation.data.row(iCalc) =
            this->data.row(iCalc).array() + that.data.row(i2).array();
      } else if (operatorType == operatorDivs) {
        newPopulation.data.row(iCalc) =
            this->data.row(iCalc).array() / that.data.row(i2).array();
      } else if (operatorType == operatorProd) {
        newPopulation.data.row(iCalc) =
            this->data.row(iCalc).array() * that.data.row(i2).array();
      } else if (operatorType == operatorDiff) {
        newPopulation.data.row(iCalc) =
            this->data.row(iCalc).array() - that.data.row(i2).array();
      } else {
        Error e("Operator type for VectorBTE not recognized");
      }
    }
  } else {
    Error e("VectorBTE can't handle dimensionality for this case");
  }
  for (auto is : excludeIndeces) {
    newPopulation.data.col(is).setZero();
  }
  return newPopulation;
}

// product operator overload
VectorBTE VectorBTE::operator*(VectorBTE &that) {
  return baseOperator(that, operatorProd);
}

// product operator overload
VectorBTE VectorBTE::operator*(const double &scalar) {
  VectorBTE newPopulation(statisticsSweep, bandStructure, dimensionality);
  for (long i = 0; i < numCalcs; i++) {
    newPopulation.data.row(i) = this->data.row(i) * scalar;
  }
  return newPopulation;
}

// product operator overload
VectorBTE VectorBTE::operator*(const Eigen::VectorXd &vector) {
  VectorBTE newPopulation(statisticsSweep, bandStructure, dimensionality);
  for (long i = 0; i < numCalcs; i++) {
    newPopulation.data.row(i) = this->data.row(i) * vector(i);
  }
  return newPopulation;
}

// product operator overload
<<<<<<< HEAD
VectorBTE VectorBTE::operator*(ParallelMatrix<double> &matrix) {
=======
VectorBTE VectorBTE::operator *(ParallelMatrix<double> &matrix) {

>>>>>>> 49343b12
  if (numCalcs != dimensionality) {
    // you'd need to keep in memory a lot of matrices.
    Error e("We didn't implement VectorBTE * matrix for numCalcs > 1");
  }
  if (matrix.rows() != numStates) {
    Error e("VectorBTE and Matrix not aligned");
  }
  VectorBTE newPopulation(statisticsSweep, bandStructure, dimensionality);
  newPopulation.data.setZero();
  for (auto ijtup : matrix.getAllLocalStates()) {
    auto i = std::get<0>(ijtup);
    auto j = std::get<1>(ijtup);
    for (long iCalc = 0; iCalc < numCalcs; iCalc++) {
      newPopulation.data(iCalc, j) += data(iCalc, i) * matrix(i, j); // -5e-12
    }
  }
  mpi->allReduceSum(&newPopulation.data);
  return newPopulation;
}

// sum operator overload
VectorBTE VectorBTE::operator+(VectorBTE &that) {
  return baseOperator(that, operatorSums);
}

// product operator overload
VectorBTE VectorBTE::operator-(VectorBTE &that) {
  return baseOperator(that, operatorDiff);
}

// difference operator overload
VectorBTE VectorBTE::operator-() {
  VectorBTE newPopulation(statisticsSweep, bandStructure, dimensionality);
  newPopulation.data = -this->data;
  return newPopulation;
}

// division operator overload
VectorBTE VectorBTE::operator/(VectorBTE &that) {
  return baseOperator(that, operatorDivs);
}

VectorBTE VectorBTE::sqrt() {
  VectorBTE newPopulation(statisticsSweep, bandStructure, dimensionality);
  newPopulation.data << this->data.array().sqrt();
  return newPopulation;
}

VectorBTE VectorBTE::reciprocal() {
  VectorBTE newPopulation(statisticsSweep, bandStructure, dimensionality);
  newPopulation.data << 1. / this->data.array();
  return newPopulation;
}

void VectorBTE::canonical2Population() {
  auto particle = bandStructure.getParticle();
  for (long iCalc = 0; iCalc < numCalcs; iCalc++) {
    auto tup = loc2Glob(iCalc);
    auto imu = std::get<0>(tup);
    auto it = std::get<1>(tup);
    auto idim = std::get<2>(tup);
    auto calcStatistics = statisticsSweep.getCalcStatistics(it, imu);
    auto temp = calcStatistics.temperature;
    auto chemPot = calcStatistics.chemicalPotential;
    for (long is = 0; is < numStates; is++) {
      double en = bandStructure.getEnergy(is);
      double term = particle.getPopPopPm1(en, temp, chemPot);
      data(iCalc, is) *= term;
    }
  }
}

void VectorBTE::population2Canonical() {
  auto particle = bandStructure.getParticle();
  for (long iCalc = 0; iCalc < numCalcs; iCalc++) {
    auto tup = loc2Glob(iCalc);
    auto imu = std::get<0>(tup);
    auto it = std::get<1>(tup);
    auto idim = std::get<2>(tup);
    auto calcStatistics = statisticsSweep.getCalcStatistics(it, imu);
    auto temp = calcStatistics.temperature;
    auto chemPot = calcStatistics.chemicalPotential;
    for (long is = 0; is < numStates; is++) {
      double en = bandStructure.getEnergy(is);
      double term = particle.getPopPopPm1(en, temp, chemPot);
      data(iCalc, is) /= term;
    }
  }
}<|MERGE_RESOLUTION|>--- conflicted
+++ resolved
@@ -123,12 +123,8 @@
 }
 
 // product operator overload
-<<<<<<< HEAD
 VectorBTE VectorBTE::operator*(ParallelMatrix<double> &matrix) {
-=======
-VectorBTE VectorBTE::operator *(ParallelMatrix<double> &matrix) {
-
->>>>>>> 49343b12
+
   if (numCalcs != dimensionality) {
     // you'd need to keep in memory a lot of matrices.
     Error e("We didn't implement VectorBTE * matrix for numCalcs > 1");
