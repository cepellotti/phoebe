#include "bands_app.h"
#include "constants.h"
#include "eigen.h"
#include "qe_input_parser.h"
<<<<<<< HEAD
#include <fstream>
#include <iostream>
=======
#include "path_points.h"
>>>>>>> eb600f44

void PhononBandsApp::run(Context &context) {
  std::cout << "Starting phonon bands calculation" << std::endl;

  // Read the necessary input files
  auto tup = QEParser::parsePhHarmonic(context);
  auto crystal = std::get<0>(tup);
  auto phononH0 = std::get<1>(tup);

  // first we make compute the band structure on the fine grid
  PathPoints pathPoints(crystal, context.getPathExtrema(),
                        context.getDeltaPath());

  bool withVelocities = false;
  bool withEigenvectors = false;
  FullBandStructure fullBandStructure =
      phononH0.populate(pathPoints, withVelocities, withEigenvectors);

  // Save phonon band structure to file
  long numPoints = pathPoints.getNumPoints();
  long numBands = phononH0.getNumBands();

  std::ofstream outfile("./phonon_bands.dat");
  outfile << "# Phonon bands: path index, Bands[cmm1]" << std::endl;

  for (long ik = 0; ik < numPoints; ik++) {
    outfile << ik;

    auto p = fullBandStructure.getPoint(ik);
    auto s = fullBandStructure.getState(p);
    Eigen::VectorXd energies = s.getEnergies();
    for (long ib = 0; ib < numBands; ib++) {
      outfile << "\t" << energies(ib) * ryToCmm1;
    }
    outfile << std::endl;
  }
  std::cout << "Finishing phonon bands calculation" << std::endl;
}

void ElectronWannierBandsApp::run(Context &context) {
  std::cout << "Starting electron (Wannier) bands calculation" << std::endl;

  // Read the necessary input files
  auto tup = QEParser::parseElHarmonicWannier(context);
  auto crystal = std::get<0>(tup);
  auto electronH0 = std::get<1>(tup);

  // first we make compute the band structure on the fine grid
  PathPoints pathPoints(crystal, context.getPathExtrema(),
                        context.getDeltaPath());

  bool withVelocities = false;
  bool withEigenvectors = false;
  FullBandStructure fullBandStructure =
      electronH0.populate(pathPoints, withVelocities, withEigenvectors);

  // Save phonon band structure to file
  long numPoints = pathPoints.getNumPoints();
  long numBands = electronH0.getNumBands();

  std::ofstream outfile("./electron_bands.dat");
  outfile << "# Electron bands: path index, Bands[eV]" << std::endl;

  for (long ik = 0; ik < numPoints; ik++) {
    outfile << ik;
    auto p = fullBandStructure.getPoint(ik);
    auto s = fullBandStructure.getState(p);
    Eigen::VectorXd energies = s.getEnergies();
    for (long ib = 0; ib < numBands; ib++) {
      outfile << "\t" << energies(ib) * energyRyToEv;
    }
    outfile << std::endl;
  }
  std::cout << "Finishing electron (Wannier) bands calculation" << std::endl;
}

void ElectronFourierBandsApp::run(Context &context) {
  std::cout << "Starting electron (Fourier) bands calculation" << std::endl;

  // Read the necessary input files
  auto tup = QEParser::parseElHarmonicFourier(context);
  auto crystal = std::get<0>(tup);
  auto electronH0 = std::get<1>(tup);

  // first we make compute the band structure on the fine grid
  PathPoints pathPoints(crystal, context.getPathExtrema(),
                        context.getDeltaPath());

  bool withVelocities = false;
  bool withEigenvectors = false;
  FullBandStructure fullBandStructure =
      electronH0.populate(pathPoints, withVelocities, withEigenvectors);

  // Save phonon band structure to file
  long numPoints = pathPoints.getNumPoints();
  long numBands = electronH0.getNumBands();

  std::ofstream outfile("./electron_bands.dat");
  outfile << "# Electron bands: path index, Bands[eV]" << std::endl;

  for (long ik = 0; ik < numPoints; ik++) {
    outfile << ik;
    auto p = fullBandStructure.getPoint(ik);
    auto s = fullBandStructure.getState(p);
    Eigen::VectorXd energies = s.getEnergies();
    for (long ib = 0; ib < numBands; ib++) {
      outfile << "\t" << energies(ib) * energyRyToEv;
    }
    outfile << std::endl;
  }
  std::cout << "Finishing electron (Fourier) bands calculation" << std::endl;
}

void PhononBandsApp::checkRequirements(Context &context) {
  throwErrorIfUnset(context.getPhD2FileName(), "PhD2FileName");
  throwErrorIfUnset(context.getPathExtrema(), "points path extrema");
  throwErrorIfUnset(context.getDeltaPath(), "deltaPath");
  throwWarningIfUnset(context.getSumRuleD2(), "sumRuleD2");
}

void ElectronWannierBandsApp::checkRequirements(Context &context) {
  throwErrorIfUnset(context.getElectronH0Name(), "electronH0Name");
  throwErrorIfUnset(context.getPathExtrema(), "points path extrema");
  throwErrorIfUnset(context.getDeltaPath(), "deltaPath");

  std::string crystalMsg = "crystal structure";
  throwErrorIfUnset(context.getInputAtomicPositions(), crystalMsg);
  throwErrorIfUnset(context.getInputSpeciesNames(), crystalMsg);
  throwErrorIfUnset(context.getInputAtomicSpecies(), crystalMsg);
}

void ElectronFourierBandsApp::checkRequirements(Context &context) {
  throwErrorIfUnset(context.getElectronH0Name(), "electronH0Name");
  throwErrorIfUnset(context.getPathExtrema(), "points path extrema");
  throwErrorIfUnset(context.getDeltaPath(), "deltaPath");
  throwErrorIfUnset(context.getElectronFourierCutoff(),
                    "electronFourierCutoff");
}<|MERGE_RESOLUTION|>--- conflicted
+++ resolved
@@ -1,13 +1,9 @@
 #include "bands_app.h"
 #include "constants.h"
 #include "eigen.h"
+#include "path_points.h"
 #include "qe_input_parser.h"
-<<<<<<< HEAD
 #include <fstream>
-#include <iostream>
-=======
-#include "path_points.h"
->>>>>>> eb600f44
 
 void PhononBandsApp::run(Context &context) {
   std::cout << "Starting phonon bands calculation" << std::endl;
