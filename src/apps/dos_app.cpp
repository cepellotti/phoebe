--- conflicted
+++ resolved
@@ -11,40 +11,6 @@
 #include "../mpi/mpiHelper.h" 
 
 // Compute the DOS with the tetrahedron method
-<<<<<<< HEAD
-void PhononDosApp::run(Context & context) {
-        if(mpi->mpiHead()) std::cout << "Starting phonon DoS calculation" << std::endl;
-
-        // Read the necessary input files
-        auto [crystal, phononH0] = QEParser::parsePhHarmonic(context);
-
-        // first we make compute the band structure on the fine grid
-        FullPoints fullPoints(crystal, context.getQMesh());
-        bool withVelocities = false;
-        bool withEigenvectors = false;
-        FullBandStructure fullBandStructure = phononH0.populate(
-                        fullPoints, withVelocities, withEigenvectors);
-
-        // Form tetrahedra and fill them with eigenvalues
-        TetrahedronDeltaFunction tetrahedra(fullBandStructure);
-
-        double minEnergy = context.getDosMinEnergy();
-        double maxEnergy = context.getDosMaxEnergy();
-        double deltaEnergy = context.getDosDeltaEnergy();
-        long numEnergies = (maxEnergy - minEnergy) / deltaEnergy + 1;
-
-        // create instructions about how to divide up the work
-        std::vector<int> divs;
-        divs = mpi->divideWork(numEnergies);
-        // the amount of values this process has to take care of  
-        int start = divs[0];
-        int stop = divs[1];
-        int workFraction = stop - start;
-
-        std::vector<double> energies(workFraction);
-        for ( long i=start; i<stop; i++ ) {
-                energies[i-start] = i * deltaEnergy;
-=======
 void PhononDosApp::run(Context &context) {
     if (mpi->mpiHead())
         std::cout << "Starting phonon DoS calculation" << std::endl;
@@ -68,11 +34,12 @@
     long numEnergies = (maxEnergy - minEnergy) / deltaEnergy + 1;
 
     // create instructions about how to divide up the work
-    mpi->divideWork(numEnergies);
-    // the amount of values this process has to take care of
-    int start = mpi->workHead();
-    int stop = mpi->workTail();
-    int workFraction = mpi->workTail() - mpi->workHead();
+    std::vector<int> divs;
+    divs = mpi->divideWork(numEnergies);
+    // the amount of values this process has to take care of  
+    int start = divs[0];
+    int stop = divs[1];
+    int workFraction = stop - start;
 
     std::vector<double> energies(workFraction);
     for (long i = start; i < stop; i++) {
@@ -103,128 +70,12 @@
         outfile << "# Phonon density of states: frequency[Cmm1], Dos[1/Ry]\n";
         for (long i = 0; i < numEnergies; i++) {
             outfile << eneTotal[i] * ryToCmm1 << "\t" << dosTotal[i] << "\n";
->>>>>>> a6168c63
         }
         std::cout << "Phonon DoS computed" << std::endl;
     }
 }
 
 // Compute the Electron DOS with tetrahedron method and Fourier interpolation
-<<<<<<< HEAD
-void ElectronWannierDosApp::run(Context & context) {
-        if(mpi->mpiHead()) std::cout << "Starting electronic DoS calculation" << std::endl;
-
-        // Read the necessary input files
-        auto [crystal, h0] = QEParser::parseElHarmonicWannier(context);
-
-        // first we make compute the band structure on the fine grid
-        FullPoints fullPoints(crystal, context.getKMesh());
-        bool withVelocities = false;
-        bool withEigenvectors = false;
-        FullBandStructure fullBandStructure = h0.populate(
-                        fullPoints, withVelocities, withEigenvectors);
-
-        // Form tetrahedra and fill them with eigenvalues
-        TetrahedronDeltaFunction tetrahedra(fullBandStructure);
-
-        double minEnergy = context.getDosMinEnergy();
-        double maxEnergy = context.getDosMaxEnergy();
-        double deltaEnergy = context.getDosDeltaEnergy();
-        long numEnergies = (maxEnergy - minEnergy) / deltaEnergy + 1;
-
-        // create instructions about how to divide up the work
-        std::vector<int> divs(2); 
-        divs = mpi->divideWork(numEnergies);
-        // the amount of values this process has to take care of  
-        int start = divs[0];
-        int stop = divs[1]; 
-        int workFraction = stop - start; 
-
-        std::vector<double> energies(workFraction);
-        // loop over the energies that this process should work on
-        #pragma omp parallel for 
-        for (int i=start; i<stop; i++ ) {
-                energies[i-start] = i * deltaEnergy + minEnergy;
-        }
-
-        // Calculate density of states (DOS) [1/Ry], for energies on this process
-        std::vector<double> dos(workFraction, 0.); // DOS initialized to zero
-        #pragma omp parallel for
-        for ( int i=0; i<workFraction; i++ ) {
-                dos[i] += tetrahedra.getDOS(energies[i]);
-        }
-
-        std::vector<double> dosTotal;
-        std::vector<double> eneTotal;
-        // root allocates memory to receive the gathered data 
-        if(mpi->mpiHead()) {
-                dosTotal.resize(numEnergies);
-                eneTotal.resize(numEnergies);
-        }
-        // all processes send their data to be gathered into dos/eneTotal
-        mpi->gatherv(&energies,&eneTotal);
-        mpi->gatherv(&dos,&dosTotal);
-
-        // Merge different ranks and save DOS to file (mpi head only)
-        if(mpi->mpiHead()) {
-                std::ofstream outfile("./electron_dos.dat");
-                outfile << "# Electronic density of states: energy[eV], Dos[1/Ry]\n";
-                for ( long i=0; i<numEnergies; i++ ) {
-                        outfile << eneTotal[i] * energyRyToEv << "\t"
-                                         << dosTotal[i]/energyRyToEv << "\n";
-                }
-                std::cout << "Electronic DoS computed" << std::endl;
-        } 
-}
-
-// Compute the Electron DOS with tetrahedron method and Fourier interpolation
-void ElectronFourierDosApp::run(Context & context) {
-        if(mpi->mpiHead()) std::cout << "Starting electronic DoS calculation" << std::endl;
-
-        // Read the necessary input files
-        auto [crystal, h0] = QEParser::parseElHarmonicFourier(context);
-
-        // first we make compute the band structure on the fine grid
-        FullPoints fullPoints(crystal, context.getKMesh());
-        bool withVelocities = false;
-        bool withEigenvectors = false;
-        FullBandStructure fullBandStructure = h0.populate(
-                        fullPoints, withVelocities, withEigenvectors);
-
-        // Form tetrahedra and fill them with eigenvalues
-        TetrahedronDeltaFunction tetrahedra(fullBandStructure);
-
-        double minEnergy = context.getDosMinEnergy();
-        double maxEnergy = context.getDosMaxEnergy();
-        double deltaEnergy = context.getDosDeltaEnergy();
-        long numEnergies = (maxEnergy - minEnergy) / deltaEnergy + 1;
-        
-        // create instructions about how to divide up the work
-        std::vector<int> divs;
-        divs = mpi->divideWork(numEnergies);
-        // the amount of values this process has to take care of  
-        int start = divs[0];
-        int stop = divs[1]; 
-        int workFraction = stop - start;
-
-        std::vector<double> energies(workFraction);
-        for ( long i=start; i<stop; i++ ) {
-                energies[i-start] = i * deltaEnergy + minEnergy;
-        }
-
-        // Calculate phonon density of states (DOS) [1/Ry]
-        std::vector<double> dos(workFraction, 0.); // DOS initialized to zero
-        for ( long i=0; i<workFraction; i++ ) {
-                dos[i] += tetrahedra.getDOS(energies[i]);
-        }
-
-        std::vector<double> dosTotal;
-        std::vector<double> eneTotal;
-        // root allocates memory to receive the gathered data 
-        if(mpi->mpiHead()) {
-                dosTotal.resize(numEnergies);
-                eneTotal.resize(numEnergies);
-=======
 void ElectronWannierDosApp::run(Context &context) {
     if (mpi->mpiHead())
         std::cout << "Starting electronic DoS calculation" << std::endl;
@@ -248,11 +99,12 @@
     long numEnergies = (maxEnergy - minEnergy) / deltaEnergy + 1;
 
     // create instructions about how to divide up the work
-    mpi->divideWork(numEnergies);
-    // the amount of values this process has to take care of
-    int start = mpi->workHead();
-    int stop = mpi->workTail();
-    int workFraction = mpi->workTail() - mpi->workHead();
+    std::vector<int> divs;
+    divs = mpi->divideWork(numEnergies);
+    // the amount of values this process has to take care of  
+    int start = divs[0];
+    int stop = divs[1];
+    int workFraction = stop - start;
 
     std::vector<double> energies(workFraction);
     // loop over the energies that this process should work on
@@ -315,11 +167,12 @@
     long numEnergies = (maxEnergy - minEnergy) / deltaEnergy + 1;
 
     // create instructions about how to divide up the work
-    mpi->divideWork(numEnergies);
-    // the amount of values this process has to take care of
-    int start = mpi->workHead();
-    int stop = mpi->workTail();
-    int workFraction = mpi->workTail() - mpi->workHead();
+    std::vector<int> divs;
+    divs = mpi->divideWork(numEnergies);
+    // the amount of values this process has to take care of  
+    int start = divs[0];
+    int stop = divs[1];
+    int workFraction = stop - start;
 
     std::vector<double> energies(workFraction);
     for (long i = start; i < stop; i++) {
@@ -350,7 +203,6 @@
         for (long i = 0; i < numEnergies; i++) {
             outfile << eneTotal[i] * energyRyToEv << "\t"
                     << dosTotal[i] / energyRyToEv << "\n";
->>>>>>> a6168c63
         }
         std::cout << "Electronic DoS computed" << std::endl;
     }
@@ -385,4 +237,4 @@
     throwErrorIfUnset(context.getDosDeltaEnergy(), "dosDeltaEnergy");
     throwErrorIfUnset(context.getElectronFourierCutoff(),
             "electronFourierCutoff");
-}+}
