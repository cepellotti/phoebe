#include "scattering.h"
#include <algorithm>
#include <numeric>  // std::iota
#include <set>
#include "constants.h"
#include "mpiHelper.h"

ScatteringMatrix::ScatteringMatrix(Context &context_,
                                   StatisticsSweep &statisticsSweep_,
                                   BaseBandStructure &innerBandStructure_,
                                   BaseBandStructure &outerBandStructure_)
    : context(context_),
      statisticsSweep(statisticsSweep_),
      innerBandStructure(innerBandStructure_),
      outerBandStructure(outerBandStructure_),
      internalDiagonal(statisticsSweep, outerBandStructure, 1) {
  numStates = outerBandStructure.getNumStates();
  numPoints = outerBandStructure.getNumPoints();

  double constantRelaxationTime = context.getConstantRelaxationTime();
  if (constantRelaxationTime > 0.) {
    constantRTA = true;
    return;
  }

  dimensionality_ = context.getDimensionality();

  highMemory = context.getScatteringMatrixInMemory();

  smearing = DeltaFunction::smearingFactory(context, innerBandStructure);

  numCalcs = statisticsSweep.getNumCalcs();

  // we want to know the state index of acoustic modes at gamma,
  // so that we can set their populations to zero
  if (outerBandStructure.getParticle().isPhonon()) {
    for (long is = 0; is < numStates; is++) {
      double en = outerBandStructure.getEnergy(is);
      if (en < 0.1 / ryToCmm1) {  // cutoff at 0.1 cm^-1
        excludeIndeces.push_back(is);
      }
    }
  }
}

ScatteringMatrix::~ScatteringMatrix() { delete smearing; }

// copy constructor
ScatteringMatrix::ScatteringMatrix(const ScatteringMatrix &that)
    : context(that.context),
      statisticsSweep(that.statisticsSweep),
      smearing(that.smearing),
      innerBandStructure(that.innerBandStructure),
      outerBandStructure(that.outerBandStructure),
      constantRTA(that.constantRTA),
      highMemory(that.highMemory),
      internalDiagonal(that.internalDiagonal),
      theMatrix(that.theMatrix),
      numStates(that.numStates),
      numPoints(that.numPoints),
      numCalcs(that.numCalcs),
      dimensionality_(that.dimensionality_),
      excludeIndeces(that.excludeIndeces) {}

// assignment operator
ScatteringMatrix &ScatteringMatrix::operator=(const ScatteringMatrix &that) {
  if (this != &that) {
    context = that.context;
    statisticsSweep = that.statisticsSweep;
    smearing = that.smearing;
    innerBandStructure = that.innerBandStructure;
    outerBandStructure = that.outerBandStructure;
    constantRTA = that.constantRTA;
    highMemory = that.highMemory;
    internalDiagonal = that.internalDiagonal;
    theMatrix = that.theMatrix;
    numStates = that.numStates;
    numPoints = that.numPoints;
    numCalcs = that.numCalcs;
    excludeIndeces = that.excludeIndeces;
    dimensionality_ = that.dimensionality_;
  }
  return *this;
}

void ScatteringMatrix::setup() {
  // note: here we want to build the matrix or its diagonal
  // builder is a pure virtual function, which is implemented in subclasses
  // c++ discourages calls to pure virtual functions in the constructor

  if (constantRTA) return;  // nothing to construct

  std::vector<VectorBTE> emptyVector;

  if (highMemory) {
    if (numCalcs > 1) {
      // note: one could write code around this
      // but the methods are very memory intensive for production runs
      Error e(
          "High memory BTE methods can only work with one "
          "temperature and/or chemical potential in a single run");
    }
    theMatrix = ParallelMatrix<double>(numStates, numStates);

    // calc matrix and linew.
    builder(&internalDiagonal, emptyVector, emptyVector);
  } else {
    // calc linewidths only
    builder(&internalDiagonal, emptyVector, emptyVector);
  }
}

VectorBTE ScatteringMatrix::diagonal() {
  if (constantRTA) {
    double crt = context.getConstantRelaxationTime();
    VectorBTE diag(statisticsSweep, outerBandStructure, 1);
    diag.setConst(1. / crt);
    return diag;
  } else {
    return internalDiagonal;
  }
}

VectorBTE ScatteringMatrix::offDiagonalDot(VectorBTE &inPopulation) {
  // outPopulation = outPopulation - internalDiagonal * inPopulation;
<<<<<<< HEAD
  VectorBTE outPopulation = dot(inPopulation);
  for (int iCalc = 0; iCalc < numCalcs; iCalc++) {
    for (int iDim = 0; iDim < dimensionality_; iDim++) {
      for (long is = 0; is < numStates; is++) {
        outPopulation(iCalc, iDim, is) -=
            internalDiagonal(iCalc, 0, is) * inPopulation(iCalc, iDim, is);
      }
=======
  for (long i = 0; i < outPopulation.numCalcs; i++) {
    auto tup = inPopulation.loc2Glob(i);
    auto imu = std::get<0>(tup);
    auto it = std::get<1>(tup);
    auto idim = std::get<2>(tup);
    auto j = internalDiagonal.glob2Loc(imu, it, DimIndex(0));
    for (long is = 0; is < numStates; is++) {
      outPopulation.data(i, is) -=
          internalDiagonal.data(j, is) * inPopulation.data(i, is);
>>>>>>> a9291626
    }
  }
  return outPopulation;
}

std::vector<VectorBTE> ScatteringMatrix::offDiagonalDot(
    std::vector<VectorBTE> &inPopulations) {
  // outPopulation = outPopulation - internalDiagonal * inPopulation;
  std::vector<VectorBTE> outPopulations = dot(inPopulations);
  for (unsigned int iVec = 0; iVec < inPopulations.size(); iVec++) {
    for (int iCalc = 0; iCalc < numCalcs; iCalc++) {
      for (int iDim = 0; iDim < dimensionality_; iDim++) {
        for (long is = 0; is < numStates; is++) {
          outPopulations[iVec](iCalc, iDim, is) -=
              internalDiagonal(iCalc, 0, is) *
              inPopulations[iVec](iCalc, iDim, is);
        }
      }
    }
  }
  return outPopulations;
}

VectorBTE ScatteringMatrix::dot(VectorBTE &inPopulation) {
  if (highMemory) {
    VectorBTE outPopulation(statisticsSweep, outerBandStructure,
                            inPopulation.dimensionality);
    outPopulation.data.setZero();
    // note: we are assuming that ScatteringMatrix has numCalcs = 1
    for (int idim = 0; idim < inPopulation.dimensionality; idim++) {
      for (auto tup : theMatrix.getAllLocalStates()) {
        auto i1 = std::get<0>(tup);
        auto j1 = std::get<1>(tup);
<<<<<<< HEAD
        outPopulation(0, idim, i1) +=
            theMatrix(i1, j1) * inPopulation(0, idim, j1);
=======
        outPopulation.data(idim, i1) +=
            theMatrix(i1, j1) * inPopulation.data(idim, j1);
>>>>>>> a9291626
      }
    }
    mpi->allReduceSum(&outPopulation.data);
    return outPopulation;
  } else {
    VectorBTE outPopulation(statisticsSweep, outerBandStructure,
                            inPopulation.dimensionality);
    outPopulation.data.setZero();
    std::vector<VectorBTE> outPopulations;
    std::vector<VectorBTE> inPopulations;
    inPopulations.push_back(inPopulation);
    outPopulations.push_back(outPopulation);
    builder(nullptr, inPopulations, outPopulations);
    return outPopulations[0];
  }
}

std::vector<VectorBTE> ScatteringMatrix::dot(
    std::vector<VectorBTE> &inPopulations) {
  if (highMemory) {
    std::vector<VectorBTE> outPopulations;
    for (auto inPopulation : inPopulations) {
      VectorBTE outPopulation(statisticsSweep, outerBandStructure,
                              inPopulation.dimensionality);
      outPopulation.data.setZero();
      // note: we are assuming that ScatteringMatrix has numCalcs = 1
      for (int idim = 0; idim < inPopulation.dimensionality; idim++) {
        for (auto tup : theMatrix.getAllLocalStates()) {
          auto i1 = std::get<0>(tup);
          auto j1 = std::get<1>(tup);
          outPopulation(0, idim, i1) +=
              theMatrix(i1, j1) * inPopulation(0, idim, j1);
        }
      }
      mpi->allReduceSum(&outPopulation.data);
      outPopulations.push_back(outPopulation);
    }
    return outPopulations;
  } else {
    std::vector<VectorBTE> outPopulations;
    for (auto inPopulation : inPopulations) {
      VectorBTE outPopulation(statisticsSweep, outerBandStructure,
                              inPopulation.dimensionality);
      outPopulations.push_back(outPopulation);
    }
    builder(nullptr, inPopulations, outPopulations);
    return outPopulations;
  }
}

// set,unset the scaling of omega = A/sqrt(bose1*bose1+1)/sqrt(bose2*bose2+1)
void ScatteringMatrix::a2Omega() {
  if (!highMemory) {
    Error e("a2Omega only works if the matrix is stored in memory");
  }

  if (theMatrix.rows() == 0) {
    Error e("The scattering matrix hasn't been built yet");
  }

  if (isMatrixOmega) {  // it's already with the scaling of omega
    return;
  }

  long iCalc = 0;  // as there can only be one temperature

  auto particle = outerBandStructure.getParticle();
  auto calcStatistics = statisticsSweep.getCalcStatistics(iCalc);
  double temp = calcStatistics.temperature;
  double chemPot = calcStatistics.chemicalPotential;

  for (auto tup : theMatrix.getAllLocalStates()) {
    auto ind1 = std::get<0>(tup);
    auto ind2 = std::get<1>(tup);
    if (std::find(excludeIndeces.begin(), excludeIndeces.end(), ind1) !=
        excludeIndeces.end())
      continue;
    if (std::find(excludeIndeces.begin(), excludeIndeces.end(), ind2) !=
        excludeIndeces.end())
      continue;

    double en1 = outerBandStructure.getEnergy(ind1);
    double en2 = outerBandStructure.getEnergy(ind2);

    // n(n+1) for bosons, n(1-n) for fermions
    double term1 = particle.getPopPopPm1(en1, temp, chemPot);
    double term2 = particle.getPopPopPm1(en2, temp, chemPot);

    if (ind1 == ind2) {
      internalDiagonal(0, 0, ind1) /= term1;
    }

    theMatrix(ind1, ind2) /= sqrt(term1 * term2);
  }
  isMatrixOmega = true;
}

// add a flag to remember if we have A or Omega
void ScatteringMatrix::omega2A() {
  if (!highMemory) {
    Error e("a2Omega only works if the matrix is stored in memory");
  }

  if (theMatrix.rows() == 0) {
    Error e("The scattering matrix hasn't been built yet");
  }

  if (!isMatrixOmega) {  // it's already with the scaling of A
    return;
  }

  long iCalc = 0;  // as there can only be one temperature

  auto particle = outerBandStructure.getParticle();
  auto calcStatistics = statisticsSweep.getCalcStatistics(iCalc);
  double temp = calcStatistics.temperature;
  double chemPot = calcStatistics.chemicalPotential;

  for (auto tup : theMatrix.getAllLocalStates()) {
    auto ind1 = std::get<0>(tup);
    auto ind2 = std::get<1>(tup);
    if (std::find(excludeIndeces.begin(), excludeIndeces.end(), ind1) !=
        excludeIndeces.end())
      continue;
    if (std::find(excludeIndeces.begin(), excludeIndeces.end(), ind2) !=
        excludeIndeces.end())
      continue;

    double en1 = outerBandStructure.getEnergy(ind1);
    double en2 = outerBandStructure.getEnergy(ind2);

    // n(n+1) for bosons, n(1-n) for fermions
    double term1 = particle.getPopPopPm1(en1, temp, chemPot);
    double term2 = particle.getPopPopPm1(en2, temp, chemPot);

    if (ind1 == ind2) {
      internalDiagonal(iCalc, 0, ind1) *= term1;
    }

    theMatrix(ind1, ind2) *= sqrt(term1 * term2);
  }
  isMatrixOmega = false;
}

// to compute the RTA, get the single mode relaxation times
VectorBTE ScatteringMatrix::getSingleModeTimes() {
  if (constantRTA) {
    double crt = context.getConstantRelaxationTime();
    VectorBTE times(statisticsSweep, outerBandStructure, 1);
    times.setConst(crt);
    times.excludeIndeces = excludeIndeces;
    return times;
  } else {
    VectorBTE times = internalDiagonal;
    if (isMatrixOmega) {
      for (long iCalc = 0; iCalc < internalDiagonal.numCalcs; iCalc++) {
        for (long is = 0; is < internalDiagonal.numStates; is++) {
          times(iCalc, 0, is) = 1. / times(iCalc, 0, is);
        }
      }
      times.excludeIndeces = excludeIndeces;
      return times;
    } else {  // A_nu,nu = N(1+-N) / tau
      auto particle = outerBandStructure.getParticle();
      for (long iCalc = 0; iCalc < internalDiagonal.numCalcs; iCalc++) {
        auto calcStatistics = statisticsSweep.getCalcStatistics(iCalc);
        double temp = calcStatistics.temperature;
        double chemPot = calcStatistics.chemicalPotential;

        for (long is = 0; is < internalDiagonal.numStates; is++) {
          double en = outerBandStructure.getEnergy(is);

          // n(n+1) for bosons, n(1-n) for fermions
          double popTerm = particle.getPopPopPm1(en, temp, chemPot);

          times(iCalc, 0, is) = popTerm / times(iCalc, 0, is);
        }
      }
      times.excludeIndeces = excludeIndeces;
      return times;
    }
  }
}

std::tuple<VectorBTE, ParallelMatrix<double>> ScatteringMatrix::diagonalize() {
  //    std::vector<double> eigenvalues;
  //    ParallelMatrix<double> eigenvectors;
  auto tup = theMatrix.diagonalize();
  auto eigenvalues = std::get<0>(tup);
  auto eigenvectors = std::get<1>(tup);

  // place eigenvalues in an VectorBTE object
  VectorBTE eigvals(statisticsSweep, outerBandStructure, 1);
  for (long is = 0; is < numStates; is++) {
    eigvals(0, 0, is) = eigenvalues[is];
  }
  eigvals.excludeIndeces = excludeIndeces;

  // correct normalization of eigenvectors
  double volume = outerBandStructure.getPoints().getCrystal().getVolumeUnitCell(
      context.getDimensionality());
  eigenvectors *= sqrt(innerBandStructure.getNumPoints(true) * volume);

  return {eigvals, eigenvectors};
}

std::vector<std::tuple<std::vector<long>, long>>
ScatteringMatrix::getIteratorWavevectorPairs(const int &switchCase) {
  if (switchCase != 0) {
    std::vector<std::tuple<std::vector<long>, long>> pairIterator;

    size_t a = innerBandStructure.getNumPoints();
    std::vector<int> wavevectorIterator = mpi->divideWorkIter(a);
    // Note: phScatteringMatrix needs iq2 to be the outer loop
    // in order to be efficient!

    std::vector<long> outerIterator(outerBandStructure.getNumPoints());
    // populate vector with integers from 0 to numPoints-1
    std::iota(std::begin(outerIterator), std::end(outerIterator), 0);

    for (long iq2 : wavevectorIterator) {
      auto t = std::make_tuple(outerIterator, iq2);
      pairIterator.push_back(t);
    }
    return pairIterator;

  } else {

    // list in form [[0,0],[1,0],[2,0],...]
    std::set<std::pair<int,int>> x;
    for (auto tup0 : theMatrix.getAllLocalStates()) { 
       auto is1 = std::get<0>(tup0);
       auto is2 = std::get<1>(tup0);
       auto tup1 = outerBandStructure.getIndex(is1);
       auto ik1 = std::get<0>(tup1); 
       auto tup2 = outerBandStructure.getIndex(is2);
       auto ik2 = std::get<0>(tup2); 
       std::pair<int,int> xx = std::make_pair(ik1.get(), ik2.get());
       x.insert(xx);
    }
    std::vector<std::pair<int, int>> wavevectorPair;
    for ( auto t : x ) wavevectorPair.push_back(t);

    // find set of q2
    std::set<long> q2Indexes;
    for ( auto tup : x ) {
<<<<<<< HEAD
=======
      auto iq1 = std::get<0>(tup);
>>>>>>> a9291626
      auto iq2 = std::get<1>(tup);
      q2Indexes.insert(iq2);
    }

    std::vector<std::tuple<std::vector<long>, long>> pairIterator;
    // find all q1 for fixes q2
    for ( long iq2 : q2Indexes ) {
      std::vector<long> q1Indexes;

      // note: I'm assuming that the pairs in x are unique
      for ( auto tup : x ) {
        auto iq1 = std::get<0>(tup);
        auto iq2_ = std::get<1>(tup);
        if ( iq2 == iq2_ ) {
          q1Indexes.push_back(iq1);
        }
      }

      auto t = std::make_tuple(q1Indexes, iq2);
      pairIterator.push_back(t);
    }
    return pairIterator;
  }
}<|MERGE_RESOLUTION|>--- conflicted
+++ resolved
@@ -123,7 +123,6 @@
 
 VectorBTE ScatteringMatrix::offDiagonalDot(VectorBTE &inPopulation) {
   // outPopulation = outPopulation - internalDiagonal * inPopulation;
-<<<<<<< HEAD
   VectorBTE outPopulation = dot(inPopulation);
   for (int iCalc = 0; iCalc < numCalcs; iCalc++) {
     for (int iDim = 0; iDim < dimensionality_; iDim++) {
@@ -131,17 +130,6 @@
         outPopulation(iCalc, iDim, is) -=
             internalDiagonal(iCalc, 0, is) * inPopulation(iCalc, iDim, is);
       }
-=======
-  for (long i = 0; i < outPopulation.numCalcs; i++) {
-    auto tup = inPopulation.loc2Glob(i);
-    auto imu = std::get<0>(tup);
-    auto it = std::get<1>(tup);
-    auto idim = std::get<2>(tup);
-    auto j = internalDiagonal.glob2Loc(imu, it, DimIndex(0));
-    for (long is = 0; is < numStates; is++) {
-      outPopulation.data(i, is) -=
-          internalDiagonal.data(j, is) * inPopulation.data(i, is);
->>>>>>> a9291626
     }
   }
   return outPopulation;
@@ -175,13 +163,8 @@
       for (auto tup : theMatrix.getAllLocalStates()) {
         auto i1 = std::get<0>(tup);
         auto j1 = std::get<1>(tup);
-<<<<<<< HEAD
         outPopulation(0, idim, i1) +=
             theMatrix(i1, j1) * inPopulation(0, idim, j1);
-=======
-        outPopulation.data(idim, i1) +=
-            theMatrix(i1, j1) * inPopulation.data(idim, j1);
->>>>>>> a9291626
       }
     }
     mpi->allReduceSum(&outPopulation.data);
@@ -428,10 +411,6 @@
     // find set of q2
     std::set<long> q2Indexes;
     for ( auto tup : x ) {
-<<<<<<< HEAD
-=======
-      auto iq1 = std::get<0>(tup);
->>>>>>> a9291626
       auto iq2 = std::get<1>(tup);
       q2Indexes.insert(iq2);
     }
