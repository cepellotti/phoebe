#include "app.h"
#include "context.h"
#include "io.h"
#include "mpi/mpiHelper.h"

int main(int argc, char** argv) {

	// here launch parallel environment
	// Call proxy function from MPI Helper, which makes mpi object 
	// globally available. 
        initMPI(); 

	// setup input/output
	IO io(argc, argv);
	if(mpi->mpiHead()) io.welcome();

	// Read user input file
<<<<<<< HEAD
	Context context;
	context.setupFromInput(io.getInputFileName());
 
	// decide which app to use
	std::string appName = context.getAppName();
	std::unique_ptr<App> app = App::loadApp(appName);
	if ( app != nullptr ) {
		// launch it
=======

	Context context; // instantiate class container of the user input
	context.setupFromInput(io.getInputFileName()); // read the user input

	// decide which app to use
	std::unique_ptr<App> app = App::loadApp(context.getAppName());

	// check that the user passed all the necessary input
	app->checkRequirements(context);
>>>>>>> 1f4a2142

	// launch it
	app->run(context);

	// exiting program
	if(mpi->mpiHead()) io.goodbye();

	// here close parallel environment
        mpi->barrier(); 
        mpi->finalize(); 

	return(0);
}<|MERGE_RESOLUTION|>--- conflicted
+++ resolved
@@ -15,17 +15,6 @@
 	if(mpi->mpiHead()) io.welcome();
 
 	// Read user input file
-<<<<<<< HEAD
-	Context context;
-	context.setupFromInput(io.getInputFileName());
- 
-	// decide which app to use
-	std::string appName = context.getAppName();
-	std::unique_ptr<App> app = App::loadApp(appName);
-	if ( app != nullptr ) {
-		// launch it
-=======
-
 	Context context; // instantiate class container of the user input
 	context.setupFromInput(io.getInputFileName()); // read the user input
 
@@ -34,7 +23,6 @@
 
 	// check that the user passed all the necessary input
 	app->checkRequirements(context);
->>>>>>> 1f4a2142
 
 	// launch it
 	app->run(context);
