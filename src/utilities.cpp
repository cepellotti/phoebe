#include <iterator>
#include <sstream>
#include <vector>
#include "utilities.h"

long mod(const long &a, const long &b) {
    return (a % b + b) % b;
}

bool hasSuffix(const std::string &str, const std::string &suffix) {
    return str.size() >= suffix.size()
            && str.compare(str.size() - suffix.size(), suffix.size(), suffix)
                    == 0;
}

long compress3Indeces(const long &i1, const long &i2, const long &i3,
        const long &size1, const long &size2, const long &size3) {
    (void) size1;
    return i1 * size2 * size3 + i2 * size3 + i3;
}

std::tuple<long, long, long> decompress3Indeces(const long &iTot,
        const long &size1, const long &size2, const long &size3) {
    (void) size1;
    long i1 = iTot / (size2 * size3);
    long remainder = iTot - i1 * size2 * size3;
    long i2 = remainder / size3;
    remainder -= i2 * size3;
    long i3 = remainder;
    return {i1,i2,i3};
}

long compress2Indeces(const long &i1, const long &i2, const long &size1,
        const long &size2) {
    (void) size1;
    return i1 * size2 + i2;
}

<<<<<<< HEAD
std::tuple<long, long> decompress2Indeces(const long &iTot, const long &size1,
        const long &size2) {
    (void) size1;
    long i1 = iTot / size2;
    long i2 = iTot - i1 * size2;
    return {i1,i2};
}
=======
std::tuple<long,long> decompress2Indeces(const long & iTot, const long & size1,
		const long & size2) {
	(void) size1;
	long i1 = iTot / size2;
	long i2 = iTot - i1 * size2;
	return {i1,i2};
}

>>>>>>> 0dab1b18
<|MERGE_RESOLUTION|>--- conflicted
+++ resolved
@@ -36,7 +36,6 @@
     return i1 * size2 + i2;
 }
 
-<<<<<<< HEAD
 std::tuple<long, long> decompress2Indeces(const long &iTot, const long &size1,
         const long &size2) {
     (void) size1;
@@ -44,13 +43,4 @@
     long i2 = iTot - i1 * size2;
     return {i1,i2};
 }
-=======
-std::tuple<long,long> decompress2Indeces(const long & iTot, const long & size1,
-		const long & size2) {
-	(void) size1;
-	long i1 = iTot / size2;
-	long i2 = iTot - i1 * size2;
-	return {i1,i2};
-}
 
->>>>>>> 0dab1b18
