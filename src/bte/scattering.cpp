#include "scattering.h"
#include "constants.h"
#include <algorithm>
#include "mpiHelper.h"

ScatteringMatrix::ScatteringMatrix(Context &context_,
                                   StatisticsSweep &statisticsSweep_,
                                   BaseBandStructure &innerBandStructure_,
                                   BaseBandStructure &outerBandStructure_)
    : context(context_), statisticsSweep(statisticsSweep_),
      innerBandStructure(innerBandStructure_),
      outerBandStructure(outerBandStructure_),
      internalDiagonal(statisticsSweep, outerBandStructure, 1) {

  numStates = outerBandStructure.getNumStates();
  numPoints = outerBandStructure.getNumPoints();

  double constantRelaxationTime = context.getConstantRelaxationTime();
  if (constantRelaxationTime > 0.) {
    constantRTA = true;
    return;
  }

  highMemory = context.getScatteringMatrixInMemory();

  smearing = DeltaFunction::smearingFactory(context, innerBandStructure);

  // the difference arises from the fact that vectors in the BTE have
  // numCalcs set to nTemp * 3, whereas the matrix only depends on nTemp.
  // so, when we compute the action of the scattering matrix, we must take
  // into account for this misalignment
  if (highMemory) {
    numCalcs = statisticsSweep.getNumCalcs();
  } else {
    numCalcs = statisticsSweep.getNumCalcs() * context.getDimensionality();
  }

  // we want to know the state index of acoustic modes at gamma,
  // so that we can set their populations to zero
  if (outerBandStructure.getParticle().isPhonon()) {
    for (long is = 0; is < numStates; is++) {
      double en = outerBandStructure.getEnergy(is);
      if (en < 0.1 / ryToCmm1) { // cutoff at 0.1 cm^-1
        excludeIndeces.push_back(is);
      }
    }
  }
}

ScatteringMatrix::~ScatteringMatrix() { delete smearing; }

// copy constructor
ScatteringMatrix::ScatteringMatrix(const ScatteringMatrix &that)
    : context(that.context), statisticsSweep(that.statisticsSweep),
      smearing(that.smearing), innerBandStructure(that.innerBandStructure),
      outerBandStructure(that.outerBandStructure),
      constantRTA(that.constantRTA), highMemory(that.highMemory),
      internalDiagonal(that.internalDiagonal), theMatrix(that.theMatrix),
      numStates(that.numStates), numPoints(that.numPoints),
      numCalcs(that.numCalcs), excludeIndeces(that.excludeIndeces) {}

// assignment operator
ScatteringMatrix &ScatteringMatrix::operator=(const ScatteringMatrix &that) {
  if (this != &that) {
    context = that.context;
    statisticsSweep = that.statisticsSweep;
    smearing = that.smearing;
    innerBandStructure = that.innerBandStructure;
    outerBandStructure = that.outerBandStructure;
    constantRTA = that.constantRTA;
    highMemory = that.highMemory;
    internalDiagonal = that.internalDiagonal;
    theMatrix = that.theMatrix;
    numStates = that.numStates;
    numPoints = that.numPoints;
    numCalcs = that.numCalcs;
    excludeIndeces = that.excludeIndeces;
  }
  return *this;
}

void ScatteringMatrix::setup() {
<<<<<<< HEAD
  // note: here we want to build the matrix or its diagonal
  // builder is a pure virtual function, which is implemented in subclasses
  // c++ discourages calls to pure virtual functions in the constructor

  if (constantRTA)
    return; // nothing to construct

  if (highMemory) {
    if (numCalcs > 1) {
      // note: one could write code around this
      // but the methods are very memory intensive for production runs
      Error e("High memory BTE methods can only work with one "
              "temperature and/or chemical potential in a single run");
=======
    // note: here we want to build the matrix or its diagonal
    // builder is a pure virtual function, which is implemented in subclasses
    // c++ discourages calls to pure virtual functions in the constructor

    if (constantRTA)
        return; // nothing to construct

    if (highMemory) {
        if (numCalcs > 1) {
            // note: one could write code around this
            // but the methods are very memory intensive for production runs
            Error e("High memory BTE methods can only work with one "
                    "temperature and/or chemical potential in a single run");
        }
        theMatrix = ParallelMatrix<double>(numStates, numStates);

        // calc matrix and linew.
        builder(theMatrix, &internalDiagonal, nullptr, nullptr);
    } else {
        // calc linewidths only
        builder(theMatrix, &internalDiagonal, nullptr, nullptr);
>>>>>>> 3ddbb0de
    }
    theMatrix = Eigen::MatrixXd::Zero(numStates, numStates);
    // calc matrix and linew.
    builder(theMatrix, &internalDiagonal, nullptr, nullptr);
  } else {
    // calc linewidths only
    builder(theMatrix, &internalDiagonal, nullptr, nullptr);
  }
}

VectorBTE ScatteringMatrix::diagonal() {
  if (constantRTA) {
    double crt = context.getConstantRelaxationTime();
    VectorBTE diag(statisticsSweep, outerBandStructure, 1);
    diag.setConst(1. / crt);
    return diag;
  } else {
    return internalDiagonal;
  }
}

<<<<<<< HEAD
Eigen::MatrixXd ScatteringMatrix::dot(const Eigen::MatrixXd &otherMatrix) {
  return theMatrix * otherMatrix;
}

VectorBTE ScatteringMatrix::offDiagonalDot(VectorBTE &inPopulation) {
  if (highMemory) {
    // it's just the full matrix product, minus the diagonal contribution
    VectorBTE outPopulation = dot(inPopulation);

    // outPopulation -= internalDiagonal * inPopulation;
    for (long i = 0; i < outPopulation.numCalcs; i++) {
      auto tup = inPopulation.loc2Glob(i);
      auto imu = std::get<0>(tup);
      auto it = std::get<1>(tup);
      auto idim = std::get<2>(tup);
      auto j = internalDiagonal.glob2Loc(imu, it, DimIndex(0));
      for (long is = 0; is < numStates; is++) {
        outPopulation.data(i, is) -=
            internalDiagonal.data(j, is) * inPopulation.data(i, is);
      }
    }
    return outPopulation;
  } else {
    VectorBTE outPopulation(statisticsSweep, outerBandStructure,
                            inPopulation.dimensionality);
    builder(theMatrix, nullptr, &inPopulation, &outPopulation);
    // outPopulation = outPopulation - internalDiagonal * inPopulation;
    for (long i = 0; i < outPopulation.numCalcs; i++) {
      auto tup = inPopulation.loc2Glob(i);
      auto imu = std::get<0>(tup);
      auto it = std::get<1>(tup);
      auto idim = std::get<2>(tup);
      auto j = internalDiagonal.glob2Loc(imu, it, DimIndex(0));
      for (long is = 0; is < numStates; is++) {
        outPopulation.data(i, is) -=
            internalDiagonal.data(j, is) * inPopulation.data(i, is);
      }
    }
    return outPopulation;
  }
=======
//Matrix<double> ScatteringMatrix::dot(const Matrix<double> &otherMatrix) {
//    return theMatrix * otherMatrix;
//}

VectorBTE ScatteringMatrix::offDiagonalDot(VectorBTE &inPopulation) {
  VectorBTE outPopulation = dot(inPopulation);
  // outPopulation = outPopulation - internalDiagonal * inPopulation;
  for (long i = 0; i < outPopulation.numCalcs; i++) {
    auto [imu, it, idim] = inPopulation.loc2Glob(i);
    auto j = internalDiagonal.glob2Loc(imu, it, DimIndex(0));
    for (long is = 0; is < numStates; is++) {
      outPopulation.data(i, is) -=
          internalDiagonal.data(j, is) * inPopulation.data(i, is);
    }
  }
  return outPopulation;
>>>>>>> 3ddbb0de
}

VectorBTE ScatteringMatrix::dot(VectorBTE &inPopulation) {
  if (highMemory) {
    VectorBTE outPopulation(statisticsSweep, outerBandStructure,
                            inPopulation.dimensionality);
    outPopulation.data.setZero();
    // note: we are assuming that ScatteringMatrix has numCalcs = 1
<<<<<<< HEAD
    for (auto i1 = 0; i1 < numStates; i1++) {
      for (auto j1 = 0; j1 < numStates; j1++) {
        for (int idim = 0; idim < inPopulation.dimensionality; idim++) {
          outPopulation.data(idim, i1) +=
              theMatrix(i1, j1) * inPopulation.data(idim, j1);
        }
      }
    }
    // normalization
    //		outPopulation.data /= numPoints;
=======
    for (int idim = 0; idim < inPopulation.dimensionality; idim++) {
      for (auto [i1, j1] : theMatrix.getAllLocalStates()) {
        outPopulation.data(idim, i1) +=
            theMatrix(i1, j1) * inPopulation.data(idim, j1);
      }
    }
    mpi->allReduceSum(&outPopulation.data);
>>>>>>> 3ddbb0de
    return outPopulation;
  } else {
    VectorBTE outPopulation(statisticsSweep, outerBandStructure,
                            inPopulation.dimensionality);
    builder(theMatrix, nullptr, &inPopulation, &outPopulation);
    return outPopulation;
  }
}

// set,unset the scaling of omega = A/sqrt(bose1*bose1+1)/sqrt(bose2*bose2+1)
void ScatteringMatrix::a2Omega() {

  if (!highMemory) {
    Error e("a2Omega only works if the matrix is stored in memory");
  }

  if (theMatrix.rows() == 0) {
    Error e("The scattering matrix hasn't been built yet");
  }

  if (isMatrixOmega) { // it's already with the scaling of omega
    return;
  }

  long iCalc = 0; // as there can only be one temperature

  auto particle = outerBandStructure.getParticle();
  auto calcStatistics = statisticsSweep.getCalcStatistics(iCalc);
  double temp = calcStatistics.temperature;
  double chemPot = calcStatistics.chemicalPotential;

<<<<<<< HEAD
  for (long ind1 = 0; ind1 < numStates; ind1++) {

    if (std::find(excludeIndeces.begin(), excludeIndeces.end(), ind1) !=
        excludeIndeces.end())
      continue;

    double en1 = outerBandStructure.getEnergy(ind1);
    // n(n+1) for bosons, n(1-n) for fermions
    double term1 = particle.getPopPopPm1(en1, temp, chemPot);
    internalDiagonal.data(iCalc, ind1) /= term1;

    for (long ind2 = 0; ind2 < numStates; ind2++) {

      if (std::find(excludeIndeces.begin(), excludeIndeces.end(), ind2) !=
          excludeIndeces.end())
        continue;

      double en2 = outerBandStructure.getEnergy(ind2);
      // n(n+1) for bosons, n(1-n) for fermions
      double term2 = particle.getPopPopPm1(en2, temp, chemPot);

      theMatrix(ind1, ind2) /= sqrt(term1 * term2);
=======
    for (auto [ind1, ind2] : theMatrix.getAllLocalStates()) {

        if (std::find(excludeIndeces.begin(), excludeIndeces.end(), ind1)
                != excludeIndeces.end())
            continue;
        if (std::find(excludeIndeces.begin(), excludeIndeces.end(), ind2)
                != excludeIndeces.end())
            continue;

        double en1 = outerBandStructure.getEnergy(ind1);
        double en2 = outerBandStructure.getEnergy(ind2);

        // n(n+1) for bosons, n(1-n) for fermions
        double term1 = particle.getPopPopPm1(en1, temp, chemPot);
        double term2 = particle.getPopPopPm1(en2, temp, chemPot);

        if ( ind1 == ind2 ) {
            internalDiagonal.data(iCalc, ind1) /= term1;
        }

        theMatrix(ind1, ind2) /= sqrt(term1 * term2);
>>>>>>> 3ddbb0de
    }
  }
  isMatrixOmega = true;
}

// add a flag to remember if we have A or Omega
void ScatteringMatrix::omega2A() {

  if (!highMemory) {
    Error e("a2Omega only works if the matrix is stored in memory");
  }

  if (theMatrix.rows() == 0) {
    Error e("The scattering matrix hasn't been built yet");
  }

  if (!isMatrixOmega) { // it's already with the scaling of A
    return;
  }

  long iCalc = 0; // as there can only be one temperature

  auto particle = outerBandStructure.getParticle();
  auto calcStatistics = statisticsSweep.getCalcStatistics(iCalc);
  double temp = calcStatistics.temperature;
  double chemPot = calcStatistics.chemicalPotential;

<<<<<<< HEAD
  for (long ind1 = 0; ind1 < numStates; ind1++) {

    if (std::find(excludeIndeces.begin(), excludeIndeces.end(), ind1) !=
        excludeIndeces.end())
      continue;

    double en1 = outerBandStructure.getEnergy(ind1);

    // n(n+1) for bosons, n(1-n) for fermions
    double term1 = particle.getPopPopPm1(en1, temp, chemPot);

    internalDiagonal.data(iCalc, ind1) *= term1;

    for (long ind2 = 0; ind2 < numStates; ind2++) {

      if (std::find(excludeIndeces.begin(), excludeIndeces.end(), ind2) !=
          excludeIndeces.end())
        continue;

      double en2 = outerBandStructure.getEnergy(ind2);
      // n(n+1) for bosons, n(1-n) for fermions
      double term2 = particle.getPopPopPm1(en2, temp, chemPot);

      theMatrix(ind1, ind2) *= sqrt(term1 * term2);
=======
    for (auto [ind1, ind2] : theMatrix.getAllLocalStates()) {

        if (std::find(excludeIndeces.begin(), excludeIndeces.end(), ind1)
                != excludeIndeces.end())
            continue;
        if (std::find(excludeIndeces.begin(), excludeIndeces.end(), ind2)
                != excludeIndeces.end())
            continue;

        double en1 = outerBandStructure.getEnergy(ind1);
        double en2 = outerBandStructure.getEnergy(ind2);

        // n(n+1) for bosons, n(1-n) for fermions
        double term1 = particle.getPopPopPm1(en1, temp, chemPot);
        double term2 = particle.getPopPopPm1(en2, temp, chemPot);

        if ( ind1 == ind2 ) {
            internalDiagonal.data(iCalc, ind1) *= term1;
        }

        theMatrix(ind1, ind2) *= sqrt(term1 * term2);
>>>>>>> 3ddbb0de
    }
  }
  isMatrixOmega = false;
}

// to compute the RTA, get the single mode relaxation times
VectorBTE ScatteringMatrix::getSingleModeTimes() {
  if (constantRTA) {
    double crt = context.getConstantRelaxationTime();
    VectorBTE times(statisticsSweep, outerBandStructure, 1);
    times.setConst(crt);
    times.excludeIndeces = excludeIndeces;
    return times;
  } else {
    VectorBTE times = internalDiagonal;
    if (isMatrixOmega) {
      for (long iCalc = 0; iCalc < internalDiagonal.numCalcs; iCalc++) {
        for (long is = 0; is < internalDiagonal.numStates; is++) {
          times.data(iCalc, is) = 1. / times.data(iCalc, is);
        }
      }
      times.excludeIndeces = excludeIndeces;
      return times;
    } else { // A_nu,nu = N(1+-N) / tau
      auto particle = outerBandStructure.getParticle();
      for (long iCalc = 0; iCalc < internalDiagonal.numCalcs; iCalc++) {
        auto calcStatistics = statisticsSweep.getCalcStatistics(iCalc);
        double temp = calcStatistics.temperature;
        double chemPot = calcStatistics.chemicalPotential;

        for (long is = 0; is < internalDiagonal.numStates; is++) {
          double en = outerBandStructure.getEnergy(is);

          // n(n+1) for bosons, n(1-n) for fermions
          double popTerm = particle.getPopPopPm1(en, temp, chemPot);

          times.data(iCalc, is) = popTerm / times.data(iCalc, is);
        }
      }
      times.excludeIndeces = excludeIndeces;
      return times;
    }
  }
}

<<<<<<< HEAD
std::tuple<VectorBTE, Eigen::MatrixXd> ScatteringMatrix::diagonalize() {
  Eigen::SelfAdjointEigenSolver<Eigen::MatrixXd> eigensolver(theMatrix);
  Eigen::VectorXd eigenvalues = eigensolver.eigenvalues();
  Eigen::MatrixXd eigenvectors = eigensolver.eigenvectors();
  // place eigenvalues in an VectorBTE object
  VectorBTE eigvals(statisticsSweep, outerBandStructure, 1);
  eigvals.data.row(0) = eigenvalues;
=======
std::tuple<VectorBTE, ParallelMatrix<double>> ScatteringMatrix::diagonalize() {
  //    std::vector<double> eigenvalues;
  //    ParallelMatrix<double> eigenvectors;
  auto [eigenvalues, eigenvectors] = theMatrix.diagonalize();

  // place eigenvalues in an VectorBTE object
  VectorBTE eigvals(statisticsSweep, outerBandStructure, 1);
  for (long is = 0; is < numStates; is++) {
    eigvals.data(0, is) = eigenvalues[is];
  }
>>>>>>> 3ddbb0de
  eigvals.excludeIndeces = excludeIndeces;

  // correct normalization of eigenvectors
  double volume = outerBandStructure.getPoints().getCrystal().getVolumeUnitCell(
      context.getDimensionality());
  eigenvectors *= sqrt(innerBandStructure.getNumPoints(true) * volume);

  return {eigvals, eigenvectors};
<<<<<<< HEAD
=======
}

std::vector<std::tuple<long, long>>
ScatteringMatrix::getIteratorWavevectorPairs(const int &switchCase) {
  std::vector<std::tuple<long, long>> pairIterator;
  if (switchCase != 0) {
    size_t a = innerBandStructure.getNumPoints();
    std::vector<int> wavevectorIterator = mpi->divideWorkIter(a);
    // Note: phScatteringMatrix needs iq2 to be the outer loop
    // in order to be efficient!

    for (long iq2 : wavevectorIterator) {
      for (long iq1 = 0; iq1 < outerBandStructure.getNumPoints(); iq1++) {
        auto t = std::make_tuple(iq1, iq2);
        pairIterator.push_back(t);
      }
    }

  } else {
    pairIterator = theMatrix.getAllLocalWavevectors(outerBandStructure);
  }
  return pairIterator;
>>>>>>> 3ddbb0de
}<|MERGE_RESOLUTION|>--- conflicted
+++ resolved
@@ -1,7 +1,7 @@
 #include "scattering.h"
 #include "constants.h"
+#include "mpiHelper.h"
 #include <algorithm>
-#include "mpiHelper.h"
 
 ScatteringMatrix::ScatteringMatrix(Context &context_,
                                    StatisticsSweep &statisticsSweep_,
@@ -80,7 +80,6 @@
 }
 
 void ScatteringMatrix::setup() {
-<<<<<<< HEAD
   // note: here we want to build the matrix or its diagonal
   // builder is a pure virtual function, which is implemented in subclasses
   // c++ discourages calls to pure virtual functions in the constructor
@@ -94,31 +93,9 @@
       // but the methods are very memory intensive for production runs
       Error e("High memory BTE methods can only work with one "
               "temperature and/or chemical potential in a single run");
-=======
-    // note: here we want to build the matrix or its diagonal
-    // builder is a pure virtual function, which is implemented in subclasses
-    // c++ discourages calls to pure virtual functions in the constructor
-
-    if (constantRTA)
-        return; // nothing to construct
-
-    if (highMemory) {
-        if (numCalcs > 1) {
-            // note: one could write code around this
-            // but the methods are very memory intensive for production runs
-            Error e("High memory BTE methods can only work with one "
-                    "temperature and/or chemical potential in a single run");
-        }
-        theMatrix = ParallelMatrix<double>(numStates, numStates);
-
-        // calc matrix and linew.
-        builder(theMatrix, &internalDiagonal, nullptr, nullptr);
-    } else {
-        // calc linewidths only
-        builder(theMatrix, &internalDiagonal, nullptr, nullptr);
->>>>>>> 3ddbb0de
-    }
-    theMatrix = Eigen::MatrixXd::Zero(numStates, numStates);
+    }
+    theMatrix = ParallelMatrix<double>(numStates, numStates);
+
     // calc matrix and linew.
     builder(theMatrix, &internalDiagonal, nullptr, nullptr);
   } else {
@@ -138,49 +115,7 @@
   }
 }
 
-<<<<<<< HEAD
-Eigen::MatrixXd ScatteringMatrix::dot(const Eigen::MatrixXd &otherMatrix) {
-  return theMatrix * otherMatrix;
-}
-
-VectorBTE ScatteringMatrix::offDiagonalDot(VectorBTE &inPopulation) {
-  if (highMemory) {
-    // it's just the full matrix product, minus the diagonal contribution
-    VectorBTE outPopulation = dot(inPopulation);
-
-    // outPopulation -= internalDiagonal * inPopulation;
-    for (long i = 0; i < outPopulation.numCalcs; i++) {
-      auto tup = inPopulation.loc2Glob(i);
-      auto imu = std::get<0>(tup);
-      auto it = std::get<1>(tup);
-      auto idim = std::get<2>(tup);
-      auto j = internalDiagonal.glob2Loc(imu, it, DimIndex(0));
-      for (long is = 0; is < numStates; is++) {
-        outPopulation.data(i, is) -=
-            internalDiagonal.data(j, is) * inPopulation.data(i, is);
-      }
-    }
-    return outPopulation;
-  } else {
-    VectorBTE outPopulation(statisticsSweep, outerBandStructure,
-                            inPopulation.dimensionality);
-    builder(theMatrix, nullptr, &inPopulation, &outPopulation);
-    // outPopulation = outPopulation - internalDiagonal * inPopulation;
-    for (long i = 0; i < outPopulation.numCalcs; i++) {
-      auto tup = inPopulation.loc2Glob(i);
-      auto imu = std::get<0>(tup);
-      auto it = std::get<1>(tup);
-      auto idim = std::get<2>(tup);
-      auto j = internalDiagonal.glob2Loc(imu, it, DimIndex(0));
-      for (long is = 0; is < numStates; is++) {
-        outPopulation.data(i, is) -=
-            internalDiagonal.data(j, is) * inPopulation.data(i, is);
-      }
-    }
-    return outPopulation;
-  }
-=======
-//Matrix<double> ScatteringMatrix::dot(const Matrix<double> &otherMatrix) {
+// Matrix<double> ScatteringMatrix::dot(const Matrix<double> &otherMatrix) {
 //    return theMatrix * otherMatrix;
 //}
 
@@ -188,7 +123,11 @@
   VectorBTE outPopulation = dot(inPopulation);
   // outPopulation = outPopulation - internalDiagonal * inPopulation;
   for (long i = 0; i < outPopulation.numCalcs; i++) {
-    auto [imu, it, idim] = inPopulation.loc2Glob(i);
+    auto tup = inPopulation.loc2Glob(i);
+    auto imu = std::get<0>(tup);
+    auto it = std::get<1>(tup);
+    auto idim = std::get<2>(tup);
+
     auto j = internalDiagonal.glob2Loc(imu, it, DimIndex(0));
     for (long is = 0; is < numStates; is++) {
       outPopulation.data(i, is) -=
@@ -196,7 +135,6 @@
     }
   }
   return outPopulation;
->>>>>>> 3ddbb0de
 }
 
 VectorBTE ScatteringMatrix::dot(VectorBTE &inPopulation) {
@@ -205,26 +143,15 @@
                             inPopulation.dimensionality);
     outPopulation.data.setZero();
     // note: we are assuming that ScatteringMatrix has numCalcs = 1
-<<<<<<< HEAD
-    for (auto i1 = 0; i1 < numStates; i1++) {
-      for (auto j1 = 0; j1 < numStates; j1++) {
-        for (int idim = 0; idim < inPopulation.dimensionality; idim++) {
-          outPopulation.data(idim, i1) +=
-              theMatrix(i1, j1) * inPopulation.data(idim, j1);
-        }
-      }
-    }
-    // normalization
-    //		outPopulation.data /= numPoints;
-=======
     for (int idim = 0; idim < inPopulation.dimensionality; idim++) {
-      for (auto [i1, j1] : theMatrix.getAllLocalStates()) {
+      for (auto tup : theMatrix.getAllLocalStates()) {
+        auto i1 = std::get<0>(tup);
+        auto j1 = std::get<1>(tup);
         outPopulation.data(idim, i1) +=
             theMatrix(i1, j1) * inPopulation.data(idim, j1);
       }
     }
     mpi->allReduceSum(&outPopulation.data);
->>>>>>> 3ddbb0de
     return outPopulation;
   } else {
     VectorBTE outPopulation(statisticsSweep, outerBandStructure,
@@ -256,53 +183,29 @@
   double temp = calcStatistics.temperature;
   double chemPot = calcStatistics.chemicalPotential;
 
-<<<<<<< HEAD
-  for (long ind1 = 0; ind1 < numStates; ind1++) {
+  for (auto tup : theMatrix.getAllLocalStates()) {
+    auto ind1 = std::get<0>(tup);
+    auto ind2 = std::get<1>(tup);
 
     if (std::find(excludeIndeces.begin(), excludeIndeces.end(), ind1) !=
         excludeIndeces.end())
       continue;
+    if (std::find(excludeIndeces.begin(), excludeIndeces.end(), ind2) !=
+        excludeIndeces.end())
+      continue;
 
     double en1 = outerBandStructure.getEnergy(ind1);
+    double en2 = outerBandStructure.getEnergy(ind2);
+
     // n(n+1) for bosons, n(1-n) for fermions
     double term1 = particle.getPopPopPm1(en1, temp, chemPot);
-    internalDiagonal.data(iCalc, ind1) /= term1;
-
-    for (long ind2 = 0; ind2 < numStates; ind2++) {
-
-      if (std::find(excludeIndeces.begin(), excludeIndeces.end(), ind2) !=
-          excludeIndeces.end())
-        continue;
-
-      double en2 = outerBandStructure.getEnergy(ind2);
-      // n(n+1) for bosons, n(1-n) for fermions
-      double term2 = particle.getPopPopPm1(en2, temp, chemPot);
-
-      theMatrix(ind1, ind2) /= sqrt(term1 * term2);
-=======
-    for (auto [ind1, ind2] : theMatrix.getAllLocalStates()) {
-
-        if (std::find(excludeIndeces.begin(), excludeIndeces.end(), ind1)
-                != excludeIndeces.end())
-            continue;
-        if (std::find(excludeIndeces.begin(), excludeIndeces.end(), ind2)
-                != excludeIndeces.end())
-            continue;
-
-        double en1 = outerBandStructure.getEnergy(ind1);
-        double en2 = outerBandStructure.getEnergy(ind2);
-
-        // n(n+1) for bosons, n(1-n) for fermions
-        double term1 = particle.getPopPopPm1(en1, temp, chemPot);
-        double term2 = particle.getPopPopPm1(en2, temp, chemPot);
-
-        if ( ind1 == ind2 ) {
-            internalDiagonal.data(iCalc, ind1) /= term1;
-        }
-
-        theMatrix(ind1, ind2) /= sqrt(term1 * term2);
->>>>>>> 3ddbb0de
-    }
+    double term2 = particle.getPopPopPm1(en2, temp, chemPot);
+
+    if (ind1 == ind2) {
+      internalDiagonal.data(iCalc, ind1) /= term1;
+    }
+
+    theMatrix(ind1, ind2) /= sqrt(term1 * term2);
   }
   isMatrixOmega = true;
 }
@@ -329,55 +232,29 @@
   double temp = calcStatistics.temperature;
   double chemPot = calcStatistics.chemicalPotential;
 
-<<<<<<< HEAD
-  for (long ind1 = 0; ind1 < numStates; ind1++) {
+  for (auto tup : theMatrix.getAllLocalStates()) {
+    auto ind1 = std::get<0>(tup);
+    auto ind2 = std::get<1>(tup);
 
     if (std::find(excludeIndeces.begin(), excludeIndeces.end(), ind1) !=
         excludeIndeces.end())
       continue;
+    if (std::find(excludeIndeces.begin(), excludeIndeces.end(), ind2) !=
+        excludeIndeces.end())
+      continue;
 
     double en1 = outerBandStructure.getEnergy(ind1);
+    double en2 = outerBandStructure.getEnergy(ind2);
 
     // n(n+1) for bosons, n(1-n) for fermions
     double term1 = particle.getPopPopPm1(en1, temp, chemPot);
-
-    internalDiagonal.data(iCalc, ind1) *= term1;
-
-    for (long ind2 = 0; ind2 < numStates; ind2++) {
-
-      if (std::find(excludeIndeces.begin(), excludeIndeces.end(), ind2) !=
-          excludeIndeces.end())
-        continue;
-
-      double en2 = outerBandStructure.getEnergy(ind2);
-      // n(n+1) for bosons, n(1-n) for fermions
-      double term2 = particle.getPopPopPm1(en2, temp, chemPot);
-
-      theMatrix(ind1, ind2) *= sqrt(term1 * term2);
-=======
-    for (auto [ind1, ind2] : theMatrix.getAllLocalStates()) {
-
-        if (std::find(excludeIndeces.begin(), excludeIndeces.end(), ind1)
-                != excludeIndeces.end())
-            continue;
-        if (std::find(excludeIndeces.begin(), excludeIndeces.end(), ind2)
-                != excludeIndeces.end())
-            continue;
-
-        double en1 = outerBandStructure.getEnergy(ind1);
-        double en2 = outerBandStructure.getEnergy(ind2);
-
-        // n(n+1) for bosons, n(1-n) for fermions
-        double term1 = particle.getPopPopPm1(en1, temp, chemPot);
-        double term2 = particle.getPopPopPm1(en2, temp, chemPot);
-
-        if ( ind1 == ind2 ) {
-            internalDiagonal.data(iCalc, ind1) *= term1;
-        }
-
-        theMatrix(ind1, ind2) *= sqrt(term1 * term2);
->>>>>>> 3ddbb0de
-    }
+    double term2 = particle.getPopPopPm1(en2, temp, chemPot);
+
+    if (ind1 == ind2) {
+      internalDiagonal.data(iCalc, ind1) *= term1;
+    }
+
+    theMatrix(ind1, ind2) *= sqrt(term1 * term2);
   }
   isMatrixOmega = false;
 }
@@ -422,26 +299,18 @@
   }
 }
 
-<<<<<<< HEAD
-std::tuple<VectorBTE, Eigen::MatrixXd> ScatteringMatrix::diagonalize() {
-  Eigen::SelfAdjointEigenSolver<Eigen::MatrixXd> eigensolver(theMatrix);
-  Eigen::VectorXd eigenvalues = eigensolver.eigenvalues();
-  Eigen::MatrixXd eigenvectors = eigensolver.eigenvectors();
-  // place eigenvalues in an VectorBTE object
-  VectorBTE eigvals(statisticsSweep, outerBandStructure, 1);
-  eigvals.data.row(0) = eigenvalues;
-=======
 std::tuple<VectorBTE, ParallelMatrix<double>> ScatteringMatrix::diagonalize() {
   //    std::vector<double> eigenvalues;
   //    ParallelMatrix<double> eigenvectors;
-  auto [eigenvalues, eigenvectors] = theMatrix.diagonalize();
+  auto tup = theMatrix.diagonalize();
+  auto eigenvalues = std::get<0>(tup);
+  auto eigenvectors = std::get<1>(tup);
 
   // place eigenvalues in an VectorBTE object
   VectorBTE eigvals(statisticsSweep, outerBandStructure, 1);
   for (long is = 0; is < numStates; is++) {
     eigvals.data(0, is) = eigenvalues[is];
   }
->>>>>>> 3ddbb0de
   eigvals.excludeIndeces = excludeIndeces;
 
   // correct normalization of eigenvectors
@@ -450,8 +319,6 @@
   eigenvectors *= sqrt(innerBandStructure.getNumPoints(true) * volume);
 
   return {eigvals, eigenvectors};
-<<<<<<< HEAD
-=======
 }
 
 std::vector<std::tuple<long, long>>
@@ -474,5 +341,4 @@
     pairIterator = theMatrix.getAllLocalWavevectors(outerBandStructure);
   }
   return pairIterator;
->>>>>>> 3ddbb0de
 }