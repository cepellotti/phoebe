#include <vector>
#include <complex>
#include <chrono>
#include <iostream>
#include "mpiController.h"
#include "Blacs.h"
#include "exceptions.h"
#include "eigen.h"

#ifdef MPI_AVAIL 
#include <mpi.h>
#endif

// default constructor
MPIcontroller::MPIcontroller(){

	#ifdef MPI_AVAIL
	// start the MPI environment
        MPI_Init(NULL, NULL);

        // set this so that MPI returns errors and lets us handle them, rather
        // than using the default, MPI_ERRORS_ARE_FATAL
        MPI_Comm_set_errhandler(MPI_COMM_WORLD, MPI_ERRORS_RETURN);

	// get the number of processes
	MPI_Comm_size(MPI_COMM_WORLD, &size);
	
	// get rank of current process
	MPI_Comm_rank(MPI_COMM_WORLD, &rank);
	
	// start a timer
	startTime = MPI_Wtime();

	#else
        // To maintain consistency when running in serial
        size = 1;
        rank = 0;  
	startTime = std::chrono::steady_clock::now();
	#endif
	
  // BLACS

#ifdef MPI_AVAIL
  blacs_pinfo_(&blasRank_, &size);  // BLACS rank and world size
  int zero = 0;
  blacs_get_(&zero, &zero, &blacsContext_);  // -> Create context
  // Context -> Initialize the grid

  numBlasRows_ = (int)(sqrt(size)); // int does rounding down (intentional!)
  numBlasCols_ = numBlasRows_; // scalapack requires square grid

  // we "pause" the processes that fall outside the blas grid
  if ( size > numBlasRows_*numBlasCols_ ) {
      Error e("Phoebe needs a square number of MPI processes");
      // TODO: stop the extra MPI processes and continue with the rest.
  }

  blacs_gridinit_(&blacsContext_, &blacsLayout_, &numBlasRows_, &numBlasCols_);
  // Context -> Context grid info (# procs row/col, current procs row/col)
  blacs_gridinfo_(&blacsContext_, &numBlasRows_, &numBlasCols_, &myBlasRow_,
                  &myBlasCol_);
#else
  blasRank_ = 0;
  blasContext_ = 0;
  numBlasRows_ = 1;
  numBlasCols_ = 1;
  myBlasRow_ = 0;
  myBlasCol_ = 0;
#endif
}

// default destructor
MPIcontroller::~MPIcontroller(){
	#ifdef MPI_AVAIL
	if (!MPI::Is_finalized()) finalize();
	#endif
}

// TODO: any other stats would like to output here?
void MPIcontroller::finalize() const {
<<<<<<< HEAD
#ifdef MPI_AVAIL
  barrier();
  if (mpiHead()) {
    fprintf(stdout, "Final time: %3f\n ", MPI_Wtime() - startTime);
  }
  blacs_gridexit_(&blacsContext_);
  MPI_Finalize();
#else
  std::cout << "Total runtime: "
            << std::chrono::duration_cast<std::chrono::microseconds>(
                   std::chrono::steady_clock::now() - startTime)
                       .count() * 1e-6
            << " secs" << std::endl;
#endif
=======
	#ifdef MPI_AVAIL
	if(rank==0) fprintf(stdout, "Final time for MPI head: %3f\n ", MPI_Wtime() - startTime );
	MPI_Finalize();
	#else
        std::cout << "Total runtime: " << std::chrono::duration_cast<std::chrono::microseconds>(std::chrono::steady_clock::now() - startTime).count()*1e-6 << " secs" << std::endl;
	#endif
>>>>>>> f8e9add5
}

// Utility functions  -----------------------------------

// get the error string and print it to stderr before returning
void MPIcontroller::errorReport(int errCode) const{
	#ifdef MPI_AVAIL
	char errString[BUFSIZ];
	int lengthOfString;
	
	MPI_Error_string(errCode, errString, &lengthOfString);
	fprintf(stderr, "Error from rank %3d: %s\n", rank, errString);
	MPI_Abort(MPI_COMM_WORLD, errCode);
	#else 
	// TODO: how are we throwing non-mpi errors? 
	#endif
}

void MPIcontroller::time() const{
	#ifdef MPI_AVAIL
	fprintf(stdout, "Time for rank %3d : %3f\n", rank, MPI_Wtime() - startTime );
	#else
	std::cout << "Time for rank 0 :" << std::chrono::duration_cast<std::chrono::seconds>(std::chrono::steady_clock::now() - startTime).count() << " secs" << std::endl;
	#endif
}
// Asynchronous support functions -----------------------------------------
void MPIcontroller::barrier() const{ 
        #ifdef MPI_AVAIL
        int errCode; 
        errCode = MPI_Barrier(MPI_COMM_WORLD); 
        if(errCode != MPI_SUCCESS) {  errorReport(errCode); }
        #endif
}

// Labor division functions -----------------------------------------
std::vector<int> MPIcontroller::divideWork(size_t numTasks) {
        // return a vector of the start and stop points for task division
        std::vector<int> divs(2); 
        divs[0] = (numTasks * rank)/size;
        divs[1] = (numTasks * (rank+1))/size;
        return divs; 
}

<<<<<<< HEAD
int MPIcontroller::workHead() { return workDivisionHeads[rank]; }

int MPIcontroller::workTail() { return workDivisionTails[rank]; } 

int MPIcontroller::getNumBlasRows() { return numBlasRows_; }

int MPIcontroller::getNumBlasCols() { return numBlasCols_; }

int MPIcontroller::getMyBlasRow() { return myBlasRow_; }

int MPIcontroller::getMyBlasCol() { return myBlasCol_; }

int MPIcontroller::getBlacsContext() { return blacsContext_; }

// template specialization
template <>
void MPIcontroller::reduceSum(
    Eigen::Matrix<double, -1, -1, 0, -1, -1>* data) const {
  using namespace mpiContainer;
#ifdef MPI_AVAIL
  if (size == 1) return;
  // NOTE: this requires 2 copies, while I could make it with one (in theory).
  std::vector<double> y(data->data(), data->data() + data->size());
  std::vector<double> y2(data->size());
  reduceSum(&y, &y2);
  for (int i = 0; i < data->size(); i++) {
    *(data->data() + i) = y2[i];
  }
#endif
}

// template specialization
template <>
void MPIcontroller::allReduceSum(
    Eigen::Matrix<double, -1, -1, 0, -1, -1>* data) const {
  using namespace mpiContainer;
#ifdef MPI_AVAIL
  if (size == 1) return;
  // NOTE: this requires 2 copies, while I could make it with one (in theory).
  std::vector<double> y(data->data(), data->data() + data->size());
  std::vector<double> y2(data->size());
  allReduceSum(&y, &y2);
  for (int i = 0; i < data->size(); i++) {
    *(data->data() + i) = y2[i];
  }
#endif
=======
std::vector<int> MPIcontroller::divideWorkIter(size_t numTasks) {
        // return a vector of the start and stop points for task division
        std::vector<int> divs;
        int start = (numTasks * rank)/size;
        int stop = (numTasks * (rank+1))/size;
        for( int i = start; i <= stop; i++ ) divs.push_back(i);
        return divs;
>>>>>>> f8e9add5
}<|MERGE_RESOLUTION|>--- conflicted
+++ resolved
@@ -78,7 +78,6 @@
 
 // TODO: any other stats would like to output here?
 void MPIcontroller::finalize() const {
-<<<<<<< HEAD
 #ifdef MPI_AVAIL
   barrier();
   if (mpiHead()) {
@@ -87,20 +86,12 @@
   blacs_gridexit_(&blacsContext_);
   MPI_Finalize();
 #else
-  std::cout << "Total runtime: "
+  std::cout << "Final time: "
             << std::chrono::duration_cast<std::chrono::microseconds>(
                    std::chrono::steady_clock::now() - startTime)
                        .count() * 1e-6
             << " secs" << std::endl;
 #endif
-=======
-	#ifdef MPI_AVAIL
-	if(rank==0) fprintf(stdout, "Final time for MPI head: %3f\n ", MPI_Wtime() - startTime );
-	MPI_Finalize();
-	#else
-        std::cout << "Total runtime: " << std::chrono::duration_cast<std::chrono::microseconds>(std::chrono::steady_clock::now() - startTime).count()*1e-6 << " secs" << std::endl;
-	#endif
->>>>>>> f8e9add5
 }
 
 // Utility functions  -----------------------------------
@@ -144,7 +135,6 @@
         return divs; 
 }
 
-<<<<<<< HEAD
 int MPIcontroller::workHead() { return workDivisionHeads[rank]; }
 
 int MPIcontroller::workTail() { return workDivisionTails[rank]; } 
@@ -168,10 +158,9 @@
   if (size == 1) return;
   // NOTE: this requires 2 copies, while I could make it with one (in theory).
   std::vector<double> y(data->data(), data->data() + data->size());
-  std::vector<double> y2(data->size());
-  reduceSum(&y, &y2);
+  reduceSum(&y);
   for (int i = 0; i < data->size(); i++) {
-    *(data->data() + i) = y2[i];
+    *(data->data() + i) = y[i];
   }
 #endif
 }
@@ -191,13 +180,30 @@
     *(data->data() + i) = y2[i];
   }
 #endif
-=======
+}
+
+// template specialization
+template <>
+void MPIcontroller::allReduceSum(
+    Eigen::Matrix<double, -1, 1, 0, -1, 1>* data) const {
+  using namespace mpiContainer;
+#ifdef MPI_AVAIL
+  if (size == 1) return;
+  // NOTE: this requires 2 copies, while I could make it with one (in theory).
+  std::vector<double> y(data->data(), data->data() + data->size());
+  std::vector<double> y2(data->size());
+  allReduceSum(&y, &y2);
+  for (int i = 0; i < data->size(); i++) {
+    *(data->data() + i) = y2[i];
+  }
+#endif
+}
+
 std::vector<int> MPIcontroller::divideWorkIter(size_t numTasks) {
-        // return a vector of the start and stop points for task division
-        std::vector<int> divs;
-        int start = (numTasks * rank)/size;
-        int stop = (numTasks * (rank+1))/size;
-        for( int i = start; i <= stop; i++ ) divs.push_back(i);
-        return divs;
->>>>>>> f8e9add5
+  // return a vector of the start and stop points for task division
+  std::vector<int> divs;
+  int start = (numTasks * rank) / size;
+  int stop = (numTasks * (rank + 1)) / size;
+  for (int i = start; i <= stop; i++) divs.push_back(i);
+  return divs;
 }