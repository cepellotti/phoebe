--- conflicted
+++ resolved
@@ -8,27 +8,6 @@
 
 class PhScatteringMatrix: public ScatteringMatrix {
 public:
-<<<<<<< HEAD
-  PhScatteringMatrix(Context &context_, StatisticsSweep &statisticsSweep_,
-                     FullBandStructure<FullPoints> &innerBandStructure_,
-                     FullBandStructure<FullPoints> &outerBandStructure_,
-                     Interaction3Ph *coupling3Ph_ = nullptr,
-                     PhononH0 *h0 = nullptr);
-  //			InteractionIsotope * couplingIsotope_=nullptr,
-  //			InteractionBoundary * couplingBoundary_=nullptr
-
-  PhScatteringMatrix(const PhScatteringMatrix &that);
-  PhScatteringMatrix &operator=(const PhScatteringMatrix &that);
-
-protected:
-  Interaction3Ph *coupling3Ph;
-  //	InteractionIsotope * couplingIsotope = nullptr;
-  //	InteractionBoundary * couplingBoundary = nullptr;
-  PhononH0 *h0;
-
-  virtual void builder(Eigen::MatrixXd &matrix, VectorBTE *linewidth,
-                       VectorBTE *inPopulation, VectorBTE *outPopulation);
-=======
     PhScatteringMatrix(Context &context_, StatisticsSweep &statisticsSweep_,
             BaseBandStructure &innerBandStructure_,
             BaseBandStructure &outerBandStructure_,
@@ -50,7 +29,6 @@
 
     virtual void builder(Eigen::MatrixXd &matrix, VectorBTE *linewidth,
             VectorBTE *inPopulation, VectorBTE *outPopulation);
->>>>>>> 79c3d5b5
 };
 
 #endif