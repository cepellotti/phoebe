--- conflicted
+++ resolved
@@ -14,31 +14,30 @@
  */
 class Context {
 private:
-<<<<<<< HEAD
   std::string phD2FileName = "";
   std::string phD3FileName = "";
   std::string electronH0Name = "";
   std::string appName = "";
   std::string sumRuleD2 = "";
   int smearingMethod = -1;
-  double smearingWidth = 0.;
+  double smearingWidth = std::numeric_limits<double>::quiet_NaN();
   Eigen::VectorXd temperatures;
-  std::vector<std::string> solverBTE = {"RTA"};
+  std::vector<std::string> solverBTE;
   double convergenceThresholdBTE = 1e-5;
   long maxIterationsBTE = 50;
 
   bool scatteringMatrixInMemory = true;
 
   std::string windowType = "nothing";
-  Eigen::Vector2d windowEnergyLimit = Eigen::Vector2d::Zero();
-  double windowPopulationLimit;
+  Eigen::Vector2d windowEnergyLimit;
+  double windowPopulationLimit = std::numeric_limits<double>::quiet_NaN();
 
   Eigen::VectorXd dopings;
   Eigen::VectorXd chemicalPotentials = Eigen::VectorXd::Zero(1);
-  double electronFourierCutoff = 0.;
-
-  Eigen::Vector3i qMesh = Eigen::Vector3i::Zero();
-  Eigen::Vector3i kMesh = Eigen::Vector3i::Zero();
+  double electronFourierCutoff = std::numeric_limits<double>::quiet_NaN();
+
+  Eigen::Vector3i qMesh;
+  Eigen::Vector3i kMesh;
 
   double fermiLevel = std::numeric_limits<double>::quiet_NaN();
   double numOccupiedStates = std::numeric_limits<double>::quiet_NaN();
@@ -46,9 +45,9 @@
 
   long dimensionality = 3;
 
-  double dosMinEnergy = 0.;
-  double dosMaxEnergy = 1.;
-  double dosDeltaEnergy = 0.01;
+  double dosMinEnergy = std::numeric_limits<double>::quiet_NaN();
+  double dosMaxEnergy = std::numeric_limits<double>::quiet_NaN();
+  double dosDeltaEnergy = std::numeric_limits<double>::quiet_NaN();
 
   Eigen::MatrixXd inputAtomicPositions;
   Eigen::VectorXi inputAtomicSpecies;
@@ -57,62 +56,16 @@
   Eigen::Tensor<double, 3> pathExtrema;
   double deltaPath = 0.05;
 
-  double constantRelaxationTime = 0.;
-=======
-    std::string phD2FileName = "";
-    std::string phD3FileName = "";
-    std::string electronH0Name = "";
-    std::string appName = "";
-    std::string sumRuleD2 = "";
-    int smearingMethod = -1;
-    double smearingWidth = std::numeric_limits<double>::quiet_NaN();
-    Eigen::VectorXd temperatures;
-    std::vector<std::string> solverBTE;
-    double convergenceThresholdBTE = 1e-5;
-    long maxIterationsBTE = 50;
-
-    bool scatteringMatrixInMemory = true;
-
-    std::string windowType = "nothing";
-    Eigen::Vector2d windowEnergyLimit;
-    double windowPopulationLimit = std::numeric_limits<double>::quiet_NaN();
-
-    Eigen::VectorXd dopings;
-    Eigen::VectorXd chemicalPotentials = Eigen::VectorXd::Zero(1);
-    double electronFourierCutoff = std::numeric_limits<double>::quiet_NaN();
-
-    Eigen::Vector3i qMesh;
-    Eigen::Vector3i kMesh;
-
-    double fermiLevel = std::numeric_limits<double>::quiet_NaN();
-    double numOccupiedStates = std::numeric_limits<double>::quiet_NaN();
-    bool hasSpinOrbit = false;
-
-    long dimensionality = 3;
-
-    double dosMinEnergy = std::numeric_limits<double>::quiet_NaN();
-    double dosMaxEnergy = std::numeric_limits<double>::quiet_NaN();
-    double dosDeltaEnergy = std::numeric_limits<double>::quiet_NaN();
-
-    Eigen::MatrixXd inputAtomicPositions;
-    Eigen::VectorXi inputAtomicSpecies;
-    std::vector<std::string> inputSpeciesNames;
-
-    Eigen::Tensor<double, 3> pathExtrema;
-    double deltaPath = 0.05;
-
-    double constantRelaxationTime = std::numeric_limits<double>::quiet_NaN();
-    bool withIsotopeScattering = true; // add isotopes in phonon scatt matrix
-    Eigen::VectorXd massVariance; // mass variance for isotope scattering
-
-    // add RTA boundary scattering in phonon scatt matrix
-    // boundary length for isotope scattering
-    double boundaryLength = std::numeric_limits<double>::quiet_NaN();
->>>>>>> 79c3d5b5
+  double constantRelaxationTime = std::numeric_limits<double>::quiet_NaN();
+  bool withIsotopeScattering = true; // add isotopes in phonon scatt matrix
+  Eigen::VectorXd massVariance;      // mass variance for isotope scattering
+
+  // add RTA boundary scattering in phonon scatt matrix
+  // boundary length for isotope scattering
+  double boundaryLength = std::numeric_limits<double>::quiet_NaN();
 
   //  Setter and getter for all the variables above
 public:
-<<<<<<< HEAD
   /** sets the name of the file containing the lattice force constants.
    * For Quantum Espresso, this is the path to the file produced by q2r.
    * @param x: the file path.
@@ -321,234 +274,20 @@
   void setScatteringMatrixInMemory(const bool &x);
   bool getScatteringMatrixInMemory();
 
+  void setWithIsotopeScattering(const bool &x);
+  bool getWithIsotopeScattering();
+  void setMassVariance(const Eigen::VectorXd &x);
+  Eigen::VectorXd getMassVariance();
+
+  //	void setWithRTABoundaryScattering(const bool & x);
+  //	bool getWithRTABoundaryScattering();
+  void setBoundaryLength(const double &x);
+  double getBoundaryLength();
+
   /** Reads the user-provided input file and saves the input parameters
    * @param fileName: path to the input file
    */
   void setupFromInput(std::string fileName);
-=======
-    /** sets the name of the file containing the lattice force constants.
-     * For Quantum Espresso, this is the path to the file produced by q2r.
-     * @param x: the file path.
-     */
-    void setPhD2FileName(std::string x);
-    /** gets the name of the file containing the lattice force constants.
-     * For Quantum Espresso, this is the path to the file produced by q2r.
-     * @return x: the file path.
-     */
-    std::string getPhD2FileName();
-
-    void setPhD3FileName(std::string x);
-    std::string getPhD3FileName();
-
-//	void setScratchFolder(std::string x);
-//	std::string getScratchFolder();
-
-    /** sets the name of the file containing the electronic band structure.
-     * For Quantum Espresso, this is the path to the XML file.
-     * @param x: the file path.
-     */
-    void setElectronH0Name(std::string path);
-    /** gets the name of the file containing the electronic band structure.
-     * For Quantum Espresso, this is the path to the XML file.
-     * @return path: the file path.
-     */
-    std::string getElectronH0Name();
-
-    /** sets the value of the cutoff to be used for the Fourier interpolation
-     * of the band structure.
-     * @param r: the cutoff value. r is the radius up to which all lattice
-     * vectors (in real space) are used for the interpolation.
-     */
-    void setElectronFourierCutoff(const double &x);
-    /** gets the value of the cutoff to be used for the Fourier interpolation
-     * of the band structure.
-     * @return r: the cutoff value.
-     */
-    double& getElectronFourierCutoff();
-
-//	void setElPhFileName(std::string x);
-//	std::string getElPhFileName();
-
-    /** sets the calculation type to be run.
-     * @param x: the name of the calculation, e.g. "electron-phonon",
-     * "phonon-phonon", or "coupled-electron-phonon".
-     */
-    void setAppName(const std::string &x);
-    /** gets the type of calculation to be run.
-     * @return x: the name of the calculation, e.g. "electron-phonon" or
-     * "phonon-phonon".
-     */
-    std::string getAppName();
-
-    /** sets the sum rule to be imposed on the lattice force constants.
-     * @param x: the name of the sum rule, i.e. "simple" or "crystal".
-     * where simple is a rescaling of diagonal elements, and crystal finds the
-     * closest matrix compliant with the translational rules
-     */
-    void setSumRuleD2(std::string x);
-    /** gets the sum rule to be imposed on the lattice force constants.
-     * @return x: the name of the sum rule, i.e. "simple" or "crystal".
-     */
-    std::string getSumRuleD2();
-
-    /** sets the fine mesh of phonon properties.
-     * @param x: a vector of 3 integers representing the mesh of points.
-     */
-    void setQMesh(const Eigen::Vector3i &x);
-    /** gets the mesh of points for harmonic phonon properties.
-     * @return path: an array with 3 integers representing the q-point mesh.
-     */
-    Eigen::Vector3i getQMesh();
-
-    /** sets the fine mesh of electronic properties.
-     * @param x: a vector of 3 integers representing the mesh of k-points.
-     */
-    void setKMesh(const Eigen::Vector3i &x);
-    /** gets the mesh of points for harmonic electronic properties.
-     * @return path: an array with 3 integers representing the k-point mesh.
-     */
-    Eigen::Vector3i getKMesh();
-
-    /** sets the Window type to be used to filter out states that don't
-     * contribute to transport.
-     * @param x: a string, which can take values "none", "energy", "population"
-     */
-    void setWindowType(std::string windowType);
-    /** gets the Window type to be used to filter out states that don't
-     * contribute to transport.
-     * @return path: an array with 3 integers representing the k-point mesh.
-     * @param windowType: a string, which can take values "none", "energy",
-     * or "population"
-     */
-    std::string getWindowType();
-
-    /** sets the values of energy limits to be used with a window on energies.
-     * @param x: a vector of 2 doubles representing the minimum and maximum
-     * values of energies that will be used
-     */
-    void setWindowEnergyLimit(Eigen::Vector2d windowEnergyLimit);
-    /** gets the values of energy limits to be used with a window on energies.
-     * @return x: a vector of 2 doubles representing the minimum and maximum
-     * values of energies that will be used
-     */
-    Eigen::Vector2d getWindowEnergyLimit();
-
-    /** sets the value of population above which a state is considered active.
-     * i.e. the state will be used if its occupation number deviates from 0 or
-     * 1 by at least this amount.
-     * @param x: the <double> value of the population threshold.
-     */
-    void setWindowPopulationLimit(double windowPopulationLimit);
-    /** gets the value of population above which a state is considered active.
-     * i.e. the state will be used if its occupation number deviates from 0 or
-     * 1 by at least this amount.
-     * @return x: the <double> value of the population threshold.
-     */
-    double getWindowPopulationLimit();
-
-    /** sets the value of chemical potentials to be used in the calculation
-     * of transport properties. Values in rydbergs.
-     * @param x: the <double> values of the chemical potentials.
-     */
-    void setChemicalPotentials(Eigen::VectorXd x);
-    /** gets the value of chemical potentials (in Rydbergs) to be used in the
-     * calculation of transport properties
-     * @return x: the vector of values for chemical potentials
-     */
-    Eigen::VectorXd getChemicalPotentials();
-
-    /** sets the value of chemical potentials to be used in the calculation
-     * of transport properties. Values in rydbergs.
-     * @param x: the <double> values of the chemical potentials.
-     */
-    void setDopings(Eigen::VectorXd x);
-    /** gets the value of chemical potentials (in Rydbergs) to be used in the
-     * calculation of transport properties
-     * @return x: the vector of values for chemical potentials
-     */
-    Eigen::VectorXd getDopings();
-
-    /** sets the value of temperatures to be used in the calculation
-     * of transport properties. Values in rydbergs.
-     * @param x: the <double> values of the temperatures.
-     */
-    void setTemperatures(Eigen::VectorXd x);
-    /** gets the value of temperatures (in Rydbergs) to be used in the
-     * calculation of transport properties
-     * @return x: the vector of values for temperatures
-     */
-    Eigen::VectorXd getTemperatures();
-
-    void setSolverBTE(std::vector<std::string> solverBTE);
-    std::vector<std::string> getSolverBTE();
-
-    void setConvergenceThresholdBTE(double convergenceThresholdBTE);
-    double getConvergenceThresholdBTE();
-
-    void setMaxIterationsBTE(long maxIterationsBTE);
-    long getMaxIterationsBTE();
-
-    void setDimensionality(long dimensionality);
-    long getDimensionality();
-
-    void setDosMinEnergy(double x);
-    double getDosMinEnergy();
-
-    void setDosMaxEnergy(double x);
-    double getDosMaxEnergy();
-
-    void setDosDeltaEnergy(double x);
-    double getDosDeltaEnergy();
-
-    // Wannier90 output doesn't contain the crystal information.
-    // the user must then supplement it in the input
-    // at least, if there's no phonon run
-    // we may change the behavior in the future, parsing another file
-    Eigen::MatrixXd getInputAtomicPositions();
-    Eigen::VectorXi getInputAtomicSpecies();
-    std::vector<std::string> getInputSpeciesNames();
-    void setInputAtomicPositions(Eigen::MatrixXd &atomicPositions);
-    void setInputAtomicSpecies(Eigen::VectorXi &atomicSpecies);
-    void setInputSpeciesNames(std::vector<std::string> &speciesNames);
-
-    void setPathExtrema(Eigen::Tensor<double, 3> x);
-    Eigen::Tensor<double, 3> getPathExtrema();
-    void setDeltaPath(double x);
-    double getDeltaPath();
-
-    void setFermiLevel(const double &x);
-    double getFermiLevel();
-    void setNumOccupiedStates(double x);
-    double getNumOccupiedStates();
-    void setHasSpinOrbit(bool x);
-    bool getHasSpinOrbit();
-
-    void setSmearingMethod(const int &x);
-    int getSmearingMethod();
-    void setSmearingWidth(const double &x);
-    double getSmearingWidth();
-
-    void setConstantRelaxationTime(const double &x);
-    double getConstantRelaxationTime();
-
-    void setScatteringMatrixInMemory(const bool &x);
-    bool getScatteringMatrixInMemory();
-
-    void setWithIsotopeScattering(const bool &x);
-    bool getWithIsotopeScattering();
-    void setMassVariance(const Eigen::VectorXd &x);
-    Eigen::VectorXd getMassVariance();
-
-//	void setWithRTABoundaryScattering(const bool & x);
-//	bool getWithRTABoundaryScattering();
-    void setBoundaryLength(const double &x);
-    double getBoundaryLength();
-
-    /** Reads the user-provided input file and saves the input parameters
-     * @param fileName: path to the input file
-     */
-    void setupFromInput(string fileName);
->>>>>>> 79c3d5b5
 };
 
 #endif