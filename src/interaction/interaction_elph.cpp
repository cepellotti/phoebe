--- conflicted
+++ resolved
@@ -1122,7 +1122,6 @@
     g1(irP, nu, iw1, iw2) = tmp;
   });
 #else
-<<<<<<< HEAD
     Kokkos::deep_copy(g1, Kokkos::complex<double>(0.0,0.0));
     Kokkos::Experimental::ScatterView<Kokkos::complex<double>****> g1scatter(g1);
     Kokkos::parallel_for(
@@ -1135,36 +1134,6 @@
         }
     );
     Kokkos::Experimental::contribute(g1, g1scatter);
-=======
-
-#pragma omp parallel default(none) shared(g1, phases_k, numPhBravaisVectors, numPhBands, numWannier, numElBravaisVectors, couplingWannier_k)
-    {
-#pragma omp for collapse(4)
-      for (int irP = 0; irP < numPhBravaisVectors; irP++) {
-        for (int nu = 0; nu < numPhBands; nu++) {
-          for (int iw1 = 0; iw1 < numWannier; iw1++) {
-            for (int iw2 = 0; iw2 < numWannier; iw2++) {
-              g1(irP, nu, iw1, iw2) = 0.0;
-            }
-          }
-        }
-      }
-#pragma omp barrier
-      for (int irE = 0; irE < numElBravaisVectors; irE++) {
-#pragma omp for collapse(4)
-        for (int irP = 0; irP < numPhBravaisVectors; irP++) {
-          for (int nu = 0; nu < numPhBands; nu++) {
-            for (int iw1 = 0; iw1 < numWannier; iw1++) {
-              for (int iw2 = 0; iw2 < numWannier; iw2++) {
-                g1(irP, nu, iw1, iw2) += couplingWannier_k(irE, irP, nu, iw1, iw2) * phases_k(irE);
-              }
-            }
-          }
-        }
-#pragma omp barrier
-      }
-    }
->>>>>>> 27f492db
 #endif
 
     // now we need to add the rotation on the electronic coordinates
