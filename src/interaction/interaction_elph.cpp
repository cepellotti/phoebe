#include "interaction_elph.h"
#include <Kokkos_Core.hpp>
#include <fstream>

#ifdef HDF5_AVAIL
#include <highfive/H5Easy.hpp>
#endif

// default constructor
InteractionElPhWan::InteractionElPhWan(
    Crystal &crystal_,
    const Eigen::Tensor<std::complex<double>, 5> &couplingWannier_,
    const Eigen::MatrixXd &elBravaisVectors_,
    const Eigen::VectorXd &elBravaisVectorsDegeneracies_,
    const Eigen::MatrixXd &phBravaisVectors_,
    const Eigen::VectorXd &phBravaisVectorsDegeneracies_, PhononH0 *phononH0_)
    : crystal(crystal_), phononH0(phononH0_) {

  couplingWannier = couplingWannier_;
  elBravaisVectors = elBravaisVectors_;
  elBravaisVectorsDegeneracies = elBravaisVectorsDegeneracies_;
  phBravaisVectors = phBravaisVectors_;
  phBravaisVectorsDegeneracies = phBravaisVectorsDegeneracies_;

  numElBands = int(couplingWannier.dimension(0));
  numPhBands = int(couplingWannier.dimension(2));
  numPhBravaisVectors = int(couplingWannier.dimension(3));
  numElBravaisVectors = int(couplingWannier.dimension(4));
  cachedK1.setZero();

  usePolarCorrection = false;
  if (phononH0 != nullptr) {
    Eigen::Matrix3d epsilon = phononH0->getDielectricMatrix();
    if (epsilon.squaredNorm() > 1.0e-10) { // i.e. if epsilon wasn't computed
      if (crystal.getNumSpecies() > 1) {   // otherwise polar correction = 0
        usePolarCorrection = true;
      }
    }
  }

  // get available memory from environment variable,
  // defaults to 16 GB set in the header file
  char *memstr = std::getenv("MAXMEM");
  if (memstr != NULL) {
    maxmem = std::atof(memstr) * 1.0e9;
  }
  if (mpi->mpiHead()) {
    printf("The maximal memory used for the coupling calculation will be %g "
           "GB,\nset the MAXMEM environment variable to the preferred memory "
           "usage in GB.\n",
           maxmem / 1.0e9);
  }
}

InteractionElPhWan::InteractionElPhWan(Crystal &crystal_) : crystal(crystal_) {}

// copy constructor
InteractionElPhWan::InteractionElPhWan(const InteractionElPhWan &that)
    : crystal(that.crystal), phononH0(that.phononH0),
      couplingWannier(that.couplingWannier),
      elBravaisVectors(that.elBravaisVectors),
      elBravaisVectorsDegeneracies(that.elBravaisVectorsDegeneracies),
      phBravaisVectors(that.phBravaisVectors),
      phBravaisVectorsDegeneracies(that.phBravaisVectorsDegeneracies),
      numPhBands(that.numPhBands), numElBands(that.numElBands),
      numElBravaisVectors(that.numElBravaisVectors),
      numPhBravaisVectors(that.numPhBravaisVectors),
      cacheCoupling(that.cacheCoupling),
      cachedK1(that.cachedK1), usePolarCorrection(that.usePolarCorrection),
      elPhCached(that.elPhCached), couplingWannier_k(that.couplingWannier_k),
      phBravaisVectors_k(that.phBravaisVectors_k),
      phBravaisVectorsDegeneracies_k(that.phBravaisVectorsDegeneracies_k),
      elBravaisVectors_k(that.elBravaisVectors_k),
      elBravaisVectorsDegeneracies_k(that.elBravaisVectorsDegeneracies_k),
      maxmem(that.maxmem) {}

// assignment operator
InteractionElPhWan &
InteractionElPhWan::operator=(const InteractionElPhWan &that) {
  if (this != &that) {
    crystal = that.crystal;
    phononH0 = that.phononH0;
    couplingWannier = that.couplingWannier;
    elBravaisVectors = that.elBravaisVectors;
    elBravaisVectorsDegeneracies = that.elBravaisVectorsDegeneracies;
    phBravaisVectors = that.phBravaisVectors;
    phBravaisVectorsDegeneracies = that.phBravaisVectorsDegeneracies;
    numPhBands = that.numPhBands;
    numElBands = that.numElBands;
    numElBravaisVectors = that.numElBravaisVectors;
    numPhBravaisVectors = that.numPhBravaisVectors;
    cacheCoupling = that.cacheCoupling;
    cachedK1 = that.cachedK1;
    usePolarCorrection = that.usePolarCorrection;
    elPhCached = that.elPhCached;
    couplingWannier_k = that.couplingWannier_k;
    phBravaisVectors_k = that.phBravaisVectors_k;
    phBravaisVectorsDegeneracies_k = that.phBravaisVectorsDegeneracies_k;
    elBravaisVectors_k = that.elBravaisVectors_k;
    elBravaisVectorsDegeneracies_k = that.elBravaisVectorsDegeneracies_k;
    maxmem = that.maxmem;
  }
  return *this;
}

Eigen::Tensor<double, 3>
InteractionElPhWan::getCouplingSquared(const int &ik2) {
  return cacheCoupling[ik2];
}

Eigen::Tensor<std::complex<double>, 3> InteractionElPhWan::getPolarCorrection(
    const Eigen::Vector3d &q3, const Eigen::MatrixXcd &ev1,
    const Eigen::MatrixXcd &ev2, const Eigen::MatrixXcd &ev3) {
  // doi:10.1103/physrevlett.115.176401, Eq. 4, is implemented here

  // gather variables
  double volume = crystal.getVolumeUnitCell();
  Eigen::Matrix3d reciprocalUnitCell = crystal.getReciprocalUnitCell();
  Eigen::Matrix3d epsilon = phononH0->getDielectricMatrix();
  Eigen::Tensor<double, 3> bornCharges = phononH0->getBornCharges();
  // must be in Bohr
  Eigen::MatrixXd atomicPositions = crystal.getAtomicPositions();
  Eigen::Vector3i qCoarseMesh = phononH0->getCoarseGrid();

  return getPolarCorrectionStatic(q3, ev1, ev2, ev3, volume, reciprocalUnitCell,
                                  epsilon, bornCharges, atomicPositions,
                                  qCoarseMesh);
}

Eigen::Tensor<std::complex<double>, 3>
InteractionElPhWan::getPolarCorrectionStatic(
    const Eigen::Vector3d &q3, const Eigen::MatrixXcd &ev1,
    const Eigen::MatrixXcd &ev2, const Eigen::MatrixXcd &ev3,
    const double &volume, const Eigen::Matrix3d &reciprocalUnitCell,
    const Eigen::Matrix3d &epsilon, const Eigen::Tensor<double, 3> &bornCharges,
    const Eigen::MatrixXd &atomicPositions,
    const Eigen::Vector3i &qCoarseMesh) {
  // doi:10.1103/physRevLett.115.176401, Eq. 4, is implemented here

  auto numAtoms = int(atomicPositions.rows());

  // overlap = <U^+_{b2 k+q}|U_{b1 k}>
  //         = <psi_{b2 k+q}|e^{i(q+G)r}|psi_{b1 k}>
  Eigen::MatrixXcd overlap = ev2.adjoint() * ev1; // matrix size (nb2,nb1)
  overlap = overlap.transpose();                  // matrix size (nb1,nb2)

  // auxiliary terms
  double gMax = 14.;
  double e2 = 2.; // = e^2/4/Pi/eps_0 in atomic units
  std::complex<double> factor = e2 * fourPi / volume * complexI;

  // build a list of (q+G) vectors
  std::vector<Eigen::Vector3d> gVectors; // here we insert all (q+G)
  for (int m1 = -qCoarseMesh(0); m1 <= qCoarseMesh(0); m1++) {
    for (int m2 = -qCoarseMesh(1); m2 <= qCoarseMesh(1); m2++) {
      for (int m3 = -qCoarseMesh(2); m3 <= qCoarseMesh(2); m3++) {
        Eigen::Vector3d gVector;
        gVector << m1, m2, m3;
        gVector = reciprocalUnitCell * gVector;
        gVector += q3;
        gVectors.push_back(gVector);
      }
    }
  }

  auto numPhBands = int(ev3.rows());
  Eigen::VectorXcd x(numPhBands);
  x.setZero();
  for (Eigen::Vector3d gVector : gVectors) {
    double qEq = gVector.transpose() * epsilon * gVector;
    if (qEq > 0. && qEq / 4. < gMax) {
      std::complex<double> factor2 = factor * exp(-qEq / 4.) / qEq;
      for (int iAt = 0; iAt < numAtoms; iAt++) {
        double arg = -gVector.dot(atomicPositions.row(iAt));
        std::complex<double> phase = {cos(arg), sin(arg)};
        std::complex<double> factor3 = factor2 * phase;
        for (int iPol : {0, 1, 2}) {
          double gqDotZ = gVector(0) * bornCharges(iAt, 0, iPol) +
                          gVector(1) * bornCharges(iAt, 1, iPol) +
                          gVector(2) * bornCharges(iAt, 2, iPol);
          int k = PhononH0::getIndexEigenvector(iAt, iPol, numAtoms);
          for (int ib3 = 0; ib3 < numPhBands; ib3++) {
            x(ib3) += factor3 * gqDotZ * ev3(k, ib3);
          }
        }
      }
    }
  }

  Eigen::Tensor<std::complex<double>, 3> v(overlap.rows(), overlap.cols(),
                                           numPhBands);
  v.setZero();
  for (int ib3 = 0; ib3 < numPhBands; ib3++) {
    for (int i = 0; i < overlap.rows(); i++) {
      for (int j = 0; j < overlap.cols(); j++) {
        v(i, j, ib3) += x(ib3) * overlap(i, j);
      }
    }
  }
  return v;
}

// Forward declare these helper functions, as it reads nicely to have
// the general parse function first
InteractionElPhWan parseHDF5(Context &context, Crystal &crystal,
                             PhononH0 *phononH0_);
InteractionElPhWan parseNoHDF5(Context &context, Crystal &crystal,
                               PhononH0 *phononH0_);

// General parse function
InteractionElPhWan InteractionElPhWan::parse(Context &context, Crystal &crystal,
                                             PhononH0 *phononH0_) {
  if (mpi->mpiHead()) {
    std::cout << "\n";
    std::cout << "Started parsing of el-ph interaction." << std::endl;
  }
#ifdef HDF5_AVAIL
  auto output = parseHDF5(context, crystal, phononH0_);
#else
  auto output = parseNoHDF5(context, crystal, phononH0_);
#endif

  if (mpi->mpiHead()) {
    std::cout << "Finished parsing of el-ph interaction." << std::endl;
  }

  return output;
}
// specific parse function for the case where there is no
// HDF5 available
InteractionElPhWan parseNoHDF5(Context &context, Crystal &crystal,
                               PhononH0 *phononH0_) {

  std::string fileName = context.getElphFileName();

  int numElectrons, numSpin;
  int numElBands, numElBravaisVectors, numPhBands, numPhBravaisVectors;
  Eigen::MatrixXd phBravaisVectors_, elBravaisVectors_;
  Eigen::VectorXd phBravaisVectorsDegeneracies_, elBravaisVectorsDegeneracies_;
  Eigen::Tensor<std::complex<double>, 5> couplingWannier_;

  // Open ElPh file
  if (mpi->mpiHeadPool()) {
    std::ifstream infile(fileName);
    if (not infile.is_open()) {
      Error("ElPh file not found");
    }

    // Read the bravais lattice vectors info for q mesh.
    infile >> numElectrons >> numSpin;

    int kx, ky, kz;
    int qx, qy, qz;
    infile >> kx >> ky >> kz;
    infile >> qx >> qy >> qz;

    int iCart;

    infile >> iCart >> numPhBravaisVectors;
    phBravaisVectors_.resize(3, numPhBravaisVectors);
    phBravaisVectorsDegeneracies_.resize(numPhBravaisVectors);
    phBravaisVectors_.setZero();
    phBravaisVectorsDegeneracies_.setZero();
    for (int i : {0, 1, 2}) {
      for (int j = 0; j < numPhBravaisVectors; j++) {
        infile >> phBravaisVectors_(i, j);
      }
    }
    for (int i = 0; i < numPhBravaisVectors; i++) {
      infile >> phBravaisVectorsDegeneracies_(i);
    }

    int totalNumElBravaisVectors;
    infile >> iCart >> totalNumElBravaisVectors;

    auto localElVectors = mpi->divideWorkIter(totalNumElBravaisVectors, mpi->intraPoolComm);
    numElBravaisVectors = int(localElVectors.size());

    elBravaisVectors_.resize(3, numElBravaisVectors);
    elBravaisVectors_.setZero();
    for (int i : {0, 1, 2}) {
      for (int j = 0; j < totalNumElBravaisVectors; j++) {
        double x;
        infile >> x;
        if (std::find(localElVectors.begin(),localElVectors.end(), j) != localElVectors.end() ) {
          int localIrE = j - localElVectors[0];
          elBravaisVectors_(i, localIrE) = x;
        }
      }
    }
    elBravaisVectorsDegeneracies_.resize(numElBravaisVectors);
    elBravaisVectorsDegeneracies_.setZero();
    for (int i = 0; i < totalNumElBravaisVectors; i++) {
      double x;
      infile >> x;
      if (std::find(localElVectors.begin(),localElVectors.end(), i) != localElVectors.end() ) {
        int localIrE = i - localElVectors[0];
        elBravaisVectorsDegeneracies_(localIrE) = x;
      }
    }
    std::string line;
    std::getline(infile, line);

    // Read real space matrix elements for el-ph coupling
    int tmpI;
    infile >> numElBands >> tmpI >> numPhBands >> tmpI >> tmpI;

    // user info about memory
    {
      std::complex<double> cx;
      (void) cx;
      double x = numElBands * numElBands * numPhBands * numPhBravaisVectors *
                 numElBravaisVectors / pow(1024., 3) * sizeof(cx);
      std::cout << "Allocating " << x
                << " (GB) (per MPI process) for the el-ph coupling matrix."
                << std::endl;
    }

    couplingWannier_.resize(numElBands, numElBands, numPhBands,
                            numPhBravaisVectors, numElBravaisVectors);
    couplingWannier_.setZero();
    double re, im;
    for (int i5 = 0; i5 < totalNumElBravaisVectors; i5++) {
      int localIrE = -1;
      if (std::find(localElVectors.begin(),localElVectors.end(), i5) != localElVectors.end() ) {
        localIrE = i5 - localElVectors[0];
      }
      for (int i4 = 0; i4 < numPhBravaisVectors; i4++) {
        for (int i3 = 0; i3 < numPhBands; i3++) {
          for (int i2 = 0; i2 < numElBands; i2++) {
            for (int i1 = 0; i1 < numElBands; i1++) {
              infile >> re >> im;
              // note: in qe2Phoebe, the first index is on k+q bands,
              // and the second is on the bands of k. Here I invert them
              // similarly, in qe2Phoebe I inverted the order of R_el and R_ph
              if (localIrE >= 0) {
                couplingWannier_(i1, i2, i3, i4, localIrE) = {re, im};
              }
            }
          }
        }
      }
    }
  } // mpiHead done reading file

  mpi->bcast(&numElectrons);
  mpi->bcast(&numSpin);

  mpi->bcast(&numElBands);
  mpi->bcast(&numPhBands);
  mpi->bcast(&numElBravaisVectors, mpi->interPoolComm);
  mpi->bcast(&numPhBravaisVectors);

  if (numSpin == 2) {
    Error("Spin is not currently supported");
  }
  context.setNumOccupiedStates(numElectrons);

  if (!mpi->mpiHeadPool()) { // head already allocated these
    phBravaisVectors_.resize(3, numPhBravaisVectors);
    phBravaisVectorsDegeneracies_.resize(numPhBravaisVectors);
    elBravaisVectors_.resize(3, numElBravaisVectors);
    elBravaisVectorsDegeneracies_.resize(numElBravaisVectors);
    couplingWannier_.resize(numElBands, numElBands, numPhBands,
                            numPhBravaisVectors, numElBravaisVectors);
  }
  mpi->bcast(&elBravaisVectors_, mpi->interPoolComm);
  mpi->bcast(&elBravaisVectorsDegeneracies_, mpi->interPoolComm);
  mpi->bcast(&phBravaisVectors_);
  mpi->bcast(&phBravaisVectorsDegeneracies_);
  mpi->bcast(&couplingWannier_, mpi->interPoolComm);

  InteractionElPhWan output(crystal, couplingWannier_, elBravaisVectors_,
                            elBravaisVectorsDegeneracies_, phBravaisVectors_,
                            phBravaisVectorsDegeneracies_, phononH0_);
  return output;
}

#ifdef HDF5_AVAIL
// specific parse function for the case where parallel HDF5 is available
InteractionElPhWan parseHDF5(Context &context, Crystal &crystal,
                             PhononH0 *phononH0_) {

  std::string fileName = context.getElphFileName();

  int numElectrons, numSpin;
  int numElBands, numElBravaisVectors, totalNumElBravaisVectors, numPhBands, numPhBravaisVectors;
  Eigen::MatrixXd phBravaisVectors_, elBravaisVectors_;
  Eigen::VectorXd phBravaisVectorsDegeneracies_, elBravaisVectorsDegeneracies_;
  Eigen::Tensor<std::complex<double>, 5> couplingWannier_;
  std::vector<int> localElVectors;

  // check for existence of file
  {
    std::ifstream infile(fileName);
    if (not infile.is_open()) {
      Error("Required electron-phonon file ***.phoebe.elph.hdf5 "
            "not found at "
            + fileName + " .");
    }
  }

  try {
    // Use MPI head only to read in the small data structures
    // then distribute them below this
    if (mpi->mpiHeadPool()) {
      // need to open the files differently if MPI is available or not
      // NOTE: do not remove the braces inside this if -- the file must
      // go out of scope, so that it can be reopened for parallel
      // read in the next block.
      {
        // Open the HDF5 ElPh file
        HighFive::File file(fileName, HighFive::File::ReadOnly);

        // read in the number of electrons and the spin
        HighFive::DataSet dnelec = file.getDataSet("/numElectrons");
        HighFive::DataSet dnspin = file.getDataSet("/numSpin");
        dnelec.read(numElectrons);
        dnspin.read(numSpin);

        // read in the number of phonon and electron bands
        HighFive::DataSet dnElBands = file.getDataSet("/numElBands");
        HighFive::DataSet dnModes = file.getDataSet("/numPhModes");
        dnElBands.read(numElBands);
        dnModes.read(numPhBands);

        // read phonon bravais lattice vectors and degeneracies
        HighFive::DataSet dphbravais = file.getDataSet("/phBravaisVectors");
        HighFive::DataSet dphDegeneracies = file.getDataSet("/phDegeneracies");
        dphbravais.read(phBravaisVectors_);
        dphDegeneracies.read(phBravaisVectorsDegeneracies_);
        numPhBravaisVectors = phBravaisVectors_.cols();

        // read electron Bravais lattice vectors and degeneracies
        HighFive::DataSet delDegeneracies = file.getDataSet("/elDegeneracies");
        delDegeneracies.read(elBravaisVectorsDegeneracies_);
        totalNumElBravaisVectors = elBravaisVectorsDegeneracies_.size();
        numElBravaisVectors = elBravaisVectorsDegeneracies_.size();
        HighFive::DataSet delbravais = file.getDataSet("/elBravaisVectors");
        delbravais.read(elBravaisVectors_);
        // redistribute in case of pools are present
        if (mpi->getSize(mpi->intraPoolComm) > 1) {
          localElVectors = mpi->divideWorkIter(totalNumElBravaisVectors, mpi->intraPoolComm);
          numElBravaisVectors = int(localElVectors.size());
          // copy a subset of elBravaisVectors
          Eigen::VectorXd tmp1;
          Eigen::MatrixXd tmp2;
          tmp1 = elBravaisVectorsDegeneracies_;
          tmp2 = elBravaisVectors_;
          elBravaisVectorsDegeneracies_.resize(numElBravaisVectors);
          elBravaisVectors_.resize(3,numElBravaisVectors);
          int i = 0;
          for (int irE : localElVectors) {
            elBravaisVectorsDegeneracies_(i) = tmp1(irE);
            elBravaisVectors_.col(i) = tmp2.col(irE);
            i++;
          }
        }
      }
    }
    // broadcast to all MPI processes
    mpi->bcast(&numElectrons);
    mpi->bcast(&numSpin);
    mpi->bcast(&numPhBands);
    mpi->bcast(&numPhBravaisVectors);
    mpi->bcast(&numElBands);
    mpi->bcast(&numElBravaisVectors, mpi->interPoolComm);
    mpi->bcast(&totalNumElBravaisVectors, mpi->interPoolComm);
    mpi->bcast(&numElBravaisVectors, mpi->interPoolComm);

    if (numSpin == 2) {
      Error("Spin is not currently supported");
    }
    context.setNumOccupiedStates(numElectrons);

    if (!mpi->mpiHeadPool()) {// head already allocated these
      localElVectors = mpi->divideWorkIter(totalNumElBravaisVectors, mpi->intraPoolComm);

      phBravaisVectors_.resize(3, numPhBravaisVectors);
      phBravaisVectorsDegeneracies_.resize(numPhBravaisVectors);
      elBravaisVectors_.resize(3, numElBravaisVectors);
      elBravaisVectorsDegeneracies_.resize(numElBravaisVectors);
      couplingWannier_.resize(numElBands, numElBands, numPhBands,
                              numPhBravaisVectors, numElBravaisVectors);
    }
    mpi->bcast(&elBravaisVectors_, mpi->interPoolComm);
    mpi->bcast(&elBravaisVectorsDegeneracies_, mpi->interPoolComm);
    mpi->bcast(&phBravaisVectors_, mpi->interPoolComm);
    mpi->bcast(&phBravaisVectorsDegeneracies_, mpi->interPoolComm);

    // Define the eph matrix element containers
<<<<<<< HEAD
    size_t totElems = pow(numElBands,2) * numPhBands * numPhBravaisVectors * numElBravaisVectors;
=======
    // this is broken into parts, as otherwise it can
    // overflow if done all at once.
    size_t totElems = numElBands * numElBands * numPhBands;
    totElems *= numPhBravaisVectors;
    totElems *= numElBravaisVectors;
>>>>>>> 2a0af570

    // user info about memory
    {
      std::complex<double> cx;
      double x = totElems / pow(1024., 3) * sizeof(cx);
      if (mpi->mpiHead()) {
        std::cout << "Allocating " << x
                  << " (GB) (per MPI process) for the el-ph coupling matrix."
                  << std::endl;
      }
    }

    couplingWannier_.resize(numElBands, numElBands, numPhBands,
                            numPhBravaisVectors, numElBravaisVectors);
    couplingWannier_.setZero();

// Regular parallel read
#if defined(MPI_AVAIL) && !defined(HDF5_SERIAL)

    // Set up buffer to receive full matrix data
    std::vector<std::complex<double>> gWanFlat(couplingWannier_.size());

<<<<<<< HEAD
    if (mpi->getSize(mpi->intraPoolComm) == 1) {
      // Reopen the HDF5 ElPh file for parallel read of eph matrix elements
      HighFive::File file(
          fileName, HighFive::File::ReadOnly,
          HighFive::MPIOFileDriver(MPI_COMM_WORLD, MPI_INFO_NULL));
=======
    // get the start and stop points of elements to be written by this process
    auto workDivs = mpi->divideWork(totElems);
    size_t localElems = workDivs[1] - workDivs[0];
>>>>>>> 2a0af570

      // get start and stop points of elements to be written by this process
      std::vector<int> workDivs = mpi->divideWork(totElems);
      size_t localElems = workDivs[1] - workDivs[0];

      // Set up buffer to be filled from hdf5
      std::vector<std::complex<double>> gWanSlice(localElems);

      // Set up dataset for gWannier
      HighFive::DataSet dgWannier = file.getDataSet("/gWannier");
      // Read in the elements for this process
      dgWannier.select({0, size_t(workDivs[0])}, {1, localElems})
          .read(gWanSlice);

      // Gather the elements read in by each process
      mpi->allGatherv(&gWanSlice, &gWanFlat);
    } else {
      if (mpi->mpiHeadPool()) {
        // Reopen the HDF5 ElPh file, again in serial mode
        // MPI is used since all MPI processes in the pool are doing this
        HighFive::File file(fileName, HighFive::File::ReadOnly);

        // Set up dataset for gWannier
        HighFive::DataSet dgWannier = file.getDataSet("/gWannier");
        // Read in the elements for this process

        size_t offset = localElVectors[0] * pow(numElBands,2) * numPhBands * numPhBravaisVectors;
        size_t extent = numElBravaisVectors * pow(numElBands,2) * numPhBands * numPhBravaisVectors;

        dgWannier.select({0, offset}, {1, extent}).read(gWanFlat);
      }
      mpi->bcast(&gWanFlat, mpi->interPoolComm);
    }

    // Map the flattened matrix back to tensor structure
    Eigen::TensorMap<Eigen::Tensor<std::complex<double>, 5>> gWanTemp(
        gWanFlat.data(), numElBands, numElBands, numPhBands,
        numPhBravaisVectors, numElBravaisVectors);
    couplingWannier_ = gWanTemp;

#else
    // Reopen serial version, either because MPI does not exist
    // or because we forced HDF5 to run in serial.

    // Set up buffer to receive full matrix data
    std::vector<std::complex<double>> gWanFlat(totElems);

    if (mpi->getSize(mpi->intraPoolComm) == 1) {
      if (mpi->mpiHead()) {
        HighFive::File file(fileName, HighFive::File::ReadOnly);

        // Set up dataset for gWannier
        HighFive::DataSet dgWannier = file.getDataSet("/gWannier");
        // Read in the elements for this process
        dgWannier.read(gWanFlat);
      }
      mpi->bcast(&gWanFlat);
    } else {
      if (mpi->mpiHead()) {
        HighFive::File file(fileName, HighFive::File::ReadOnly);

        // Set up dataset for gWannier
        HighFive::DataSet dgWannier = file.getDataSet("/gWannier");
        // Read in the elements for this process
        size_t offset = localElVectors[0] * pow(numElBands, 2) * numPhBravaisVectors * numPhBands;
        size_t extent = numElBravaisVectors * pow(numElBands, 2) * numPhBravaisVectors * numPhBands;
        dgWannier.select({0, offset}, {1, extent}).read(gWanFlat);
      }
      mpi->bcast(&gWanFlat, mpi->interPoolComm);
    }

    // Map the flattened matrix back to tensor structure
    Eigen::TensorMap<Eigen::Tensor<std::complex<double>, 5>> gWanTemp(
        gWanFlat.data(), numElBands, numElBands, numPhBands,
        numPhBravaisVectors, numElBravaisVectors);
    couplingWannier_ = gWanTemp;

#endif

  } catch (std::exception &error) {
    Error("Issue reading elph Wannier represenation from hdf5.");
  }

  InteractionElPhWan output(crystal, couplingWannier_, elBravaisVectors_,
                            elBravaisVectorsDegeneracies_, phBravaisVectors_,
                            phBravaisVectorsDegeneracies_, phononH0_);
  return output;
}
#endif

void InteractionElPhWan::calcCouplingSquared(
    const Eigen::MatrixXcd &eigvec1,
    const std::vector<Eigen::MatrixXcd> &eigvecs2,
    const std::vector<Eigen::MatrixXcd> &eigvecs3,
    const std::vector<Eigen::Vector3d> &q3Cs) {
  int numWannier = numElBands;
  auto nb1 = int(eigvec1.cols());
  auto numLoops = int(eigvecs2.size());

  auto elPhCached = this->elPhCached;
  int numPhBands = this->numPhBands,
      numPhBravaisVectors = this->numPhBravaisVectors;

  DoubleView2D phBravaisVectors_k = this->phBravaisVectors_k;
  DoubleView1D phBravaisVectorsDegeneracies_k = this->phBravaisVectorsDegeneracies_k;

  // get nb2 for each ik and find the max
  // since loops and views must be rectangular, not ragged
  IntView1D nb2s_k("nb2s", numLoops);
  int nb2max = 0;
  auto nb2s_h = Kokkos::create_mirror_view(nb2s_k);
  for (int ik = 0; ik < numLoops; ik++) {
    nb2s_h(ik) = int(eigvecs2[ik].cols());
    if (nb2s_h(ik) > nb2max) {
      nb2max = nb2s_h(ik);
    }
  }
  Kokkos::deep_copy(nb2s_k, nb2s_h);

  // Polar corrections are computed on the CPU and then transferred to GPU

  IntView1D usePolarCorrections("usePolarCorrections", numLoops);
  ComplexView4D polarCorrections(Kokkos::ViewAllocateWithoutInitializing("polarCorrections"),
      numLoops, numPhBands, nb1, nb2max);
  auto usePolarCorrections_h = Kokkos::create_mirror_view(usePolarCorrections);
  auto polarCorrections_h = Kokkos::create_mirror_view(polarCorrections);

  // precompute all needed polar corrections
#pragma omp parallel for default(none) shared(polarCorrections_h, nb1, usePolarCorrections_h, numLoops, q3Cs, eigvecs2, eigvecs3, usePolarCorrection, nb2s_h, numPhBands, eigvec1)
  for (int ik = 0; ik < numLoops; ik++) {
    Eigen::Vector3d q3C = q3Cs[ik];

    Eigen::MatrixXcd eigvec2 = eigvecs2[ik];
    Eigen::MatrixXcd eigvec3 = eigvecs3[ik];

    usePolarCorrections_h(ik) = usePolarCorrection && q3C.norm() > 1.0e-8;
    if (usePolarCorrections_h(ik)) {
      Eigen::Tensor<std::complex<double>, 3> polarCorrection =
          getPolarCorrection(q3C, eigvec1, eigvec2, eigvec3);
      for (int nu = 0; nu < numPhBands; nu++) {
        for (int ib1 = 0; ib1 < nb1; ib1++) {
          for (int ib2 = 0; ib2 < nb2s_h(ik); ib2++) {
            polarCorrections_h(ik, nu, ib1, ib2) =
                polarCorrection(ib2, ib1, nu);
          }
        }
      }
    }
  }
  Kokkos::deep_copy(polarCorrections, polarCorrections_h);
  Kokkos::deep_copy(usePolarCorrections, usePolarCorrections_h);

  // copy eigenvectors etc. to device
  DoubleView2D q3Cs_k("q3", numLoops, 3);
  ComplexView3D eigvecs2Dagger_k("ev2Dagger", numLoops, numWannier, nb2max),
      eigvecs3_k("ev3", numLoops, numPhBands, numPhBands);
  {
    auto eigvecs2Dagger_h = Kokkos::create_mirror_view(eigvecs2Dagger_k);
    auto eigvecs3_h = Kokkos::create_mirror_view(eigvecs3_k);
    auto q3Cs_h = Kokkos::create_mirror_view(q3Cs_k);

#pragma omp parallel for default(none) shared(eigvecs3_h, eigvecs2Dagger_h, nb2s_h, q3Cs_h, q3Cs_k, q3Cs, numLoops, numWannier, numPhBands, eigvecs2Dagger_k, eigvecs3_k, eigvecs2, eigvecs3)
    for (int ik = 0; ik < numLoops; ik++) {
      for (int i = 0; i < numWannier; i++) {
        for (int j = 0; j < nb2s_h(ik); j++) {
          eigvecs2Dagger_h(ik, i, j) = std::conj(eigvecs2[ik](i, j));
        }
      }
      for (int i = 0; i < numPhBands; i++) {
        for (int j = 0; j < numPhBands; j++) {
          eigvecs3_h(ik, i, j) = eigvecs3[ik](j, i);
        }
      }
      for (int i = 0; i < numPhBands; i++) {
        for (int j = 0; j < numPhBands; j++) {
          eigvecs3_h(ik, i, j) = eigvecs3[ik](j, i);
        }
      }

      for (int i = 0; i < 3; i++) {
        q3Cs_h(ik, i) = q3Cs[ik](i);
      }
    }
    Kokkos::deep_copy(eigvecs2Dagger_k, eigvecs2Dagger_h);
    Kokkos::deep_copy(eigvecs3_k, eigvecs3_h);
    Kokkos::deep_copy(q3Cs_k, q3Cs_h);
  }

  // now we finish the Wannier transform. We have to do the Fourier transform
  // on the lattice degrees of freedom, and then do two rotations (at k2 and q)
  ComplexView2D phases("phases", numLoops, numPhBravaisVectors);
  Kokkos::complex<double> complexI(0.0, 1.0);
  Kokkos::parallel_for(
      "phases", Range2D({0, 0}, {numLoops, numPhBravaisVectors}),
      KOKKOS_LAMBDA(int ik, int irP) {
        double arg = 0.0;
        for (int j = 0; j < 3; j++) {
          arg += q3Cs_k(ik, j) * phBravaisVectors_k(irP, j);
        }
        phases(ik, irP) =
            exp(complexI * arg) / phBravaisVectorsDegeneracies_k(irP);
      });

  ComplexView4D g3(Kokkos::ViewAllocateWithoutInitializing("g3"), numLoops, numPhBands, nb1, numWannier);
  Kokkos::parallel_for(
      "g3", Range4D({0, 0, 0, 0}, {numLoops, numPhBands, nb1, numWannier}),
      KOKKOS_LAMBDA(int ik, int nu, int ib1, int iw2) {
        Kokkos::complex<double> tmp(0.0);
        for (int irP = 0; irP < numPhBravaisVectors; irP++) {
          tmp += phases(ik, irP) * elPhCached(irP, nu, ib1, iw2);
        }
        g3(ik, nu, ib1, iw2) = tmp;
      });
  Kokkos::realloc(phases, 0, 0);

  ComplexView4D g4(Kokkos::ViewAllocateWithoutInitializing("g4"), numLoops, numPhBands, nb1, numWannier);
  Kokkos::parallel_for(
      "g4", Range4D({0, 0, 0, 0}, {numLoops, numPhBands, nb1, numWannier}),
      KOKKOS_LAMBDA(int ik, int nu2, int ib1, int iw2) {
        Kokkos::complex<double> tmp(0.0);
        for (int nu = 0; nu < numPhBands; nu++) {
          tmp += g3(ik, nu, ib1, iw2) * eigvecs3_k(ik, nu2, nu);
        }
        g4(ik, nu2, ib1, iw2) = tmp;
      });
  Kokkos::realloc(g3, 0, 0,0,0);

  ComplexView4D gFinal(Kokkos::ViewAllocateWithoutInitializing("gFinal"), numLoops, numPhBands, nb1, nb2max);
  Kokkos::parallel_for(
      "gFinal", Range4D({0, 0, 0, 0}, {numLoops, numPhBands, nb1, nb2max}),
      KOKKOS_LAMBDA(int ik, int nu, int ib1, int ib2) {
        Kokkos::complex<double> tmp(0.0);
        for (int iw2 = 0; iw2 < numWannier; iw2++) {
          tmp += eigvecs2Dagger_k(ik, iw2, ib2) * g4(ik, nu, ib1, iw2);
        }
        gFinal(ik, nu, ib1, ib2) = tmp;
      });
  Kokkos::realloc(g4, 0, 0, 0, 0);

  // we now add the precomputed polar corrections, before taking the norm of g
  if (usePolarCorrection) {
    Kokkos::parallel_for(
        "correction",
        Range4D({0, 0, 0, 0}, {numLoops, numPhBands, nb1, nb2max}),
        KOKKOS_LAMBDA(int ik, int nu, int ib1, int ib2) {
          gFinal(ik, nu, ib1, ib2) += polarCorrections(ik, nu, ib1, ib2);
        });
  }
  Kokkos::realloc(polarCorrections, 0, 0, 0, 0);

  // finally, compute |g|^2 from g
  DoubleView4D coupling_k(Kokkos::ViewAllocateWithoutInitializing("coupling"), numLoops, numPhBands, nb2max, nb1);
  Kokkos::parallel_for(
      "coupling", Range4D({0, 0, 0, 0}, {numLoops, numPhBands, nb2max, nb1}),
      KOKKOS_LAMBDA(int ik, int nu, int ib2, int ib1) {
        // notice the flip of 1 and 2 indices is intentional
        // coupling is |<k+q,ib2 | dV_nu | k,ib1>|^2
        auto tmp = gFinal(ik, nu, ib1, ib2);
        coupling_k(ik, nu, ib2, ib1) =
            tmp.real() * tmp.real() + tmp.imag() * tmp.imag();
      });
  Kokkos::realloc(gFinal, 0, 0, 0, 0);

  // now, copy results back to the CPU
  cacheCoupling.resize(0);
  cacheCoupling.resize(numLoops);
  auto coupling_h = Kokkos::create_mirror_view(coupling_k);
  Kokkos::deep_copy(coupling_h, coupling_k);
#pragma omp parallel for default(none) shared(numLoops, cacheCoupling, coupling_h, nb1, nb2s_h, numPhBands)
  for (int ik = 0; ik < numLoops; ik++) {
    Eigen::Tensor<double, 3> coupling(nb1, nb2s_h(ik), numPhBands);
    for (int nu = 0; nu < numPhBands; nu++) {
      for (int ib2 = 0; ib2 < nb2s_h(ik); ib2++) {
        for (int ib1 = 0; ib1 < nb1; ib1++) {
          coupling(ib1, ib2, nu) = coupling_h(ik, nu, ib2, ib1);
        }
      }
    }
    // and we save the coupling |g|^2 it for later
    cacheCoupling[ik] = coupling;
  }
}

Eigen::VectorXi InteractionElPhWan::getCouplingDimensions() {
  auto x = couplingWannier.dimensions();
  Eigen::VectorXi xx(5);
  for (int i : {0,1,2,3,4}) {
    xx(i) = int(x[i]);
  }
  return xx;
}

int InteractionElPhWan::estimateNumBatches(const int &nk2, const int &nb1) {
  int maxNb2 = numElBands;
  int maxNb3 = numPhBands;

  // available memory is MAXMEM minus size of elPh, elPhCached, U(k1) and the
  // Bravais lattice vectors & degeneracies
  double availmem = maxmem -
      16 * (numElBands * numElBands * numPhBands * numElBravaisVectors * numPhBravaisVectors) -
      16 * (nb1 * numElBands * numPhBands * numPhBravaisVectors) - // cached
      8 * (3+1) * (numElBravaisVectors + numPhBravaisVectors) - // R + deg
      16 * nb1 * numElBands; // U

  // memory used by different tensors, that is linear in nk2
  // Note: 16 (2*8) is the size of double (complex<double>) in bytes
  double evs = 16 * ( maxNb2 * numElBands + maxNb3 * numPhBands );
  double phase = 16 * numPhBravaisVectors;
  double g3 = 2 * 16 * numPhBands * nb1 * numElBands;
  double g4 = 2 * 16 * numPhBands * nb1 * numElBands;
  double gFinal = 2 * 16 * numPhBands * nb1 * maxNb2;
  double coupling = 16 * nb1 * maxNb2 * numPhBands;
  double polar = 16 * numPhBands * nb1 * maxNb2;
  double maxusage =
      nk2 * (evs + polar +
             std::max({phase + g3, g3 + g4, g4 + gFinal, gFinal + coupling}));

  // the number of batches needed
  int numBatches = std::ceil(maxusage / availmem);

  if (availmem < maxusage / nk2) {
    // not enough memory to do even a single q1
    std::cerr << "maxmem = " << maxmem / 1e9
    << ", availmem = " << availmem / 1e9
    << ", maxusage = " << maxusage / 1e9
    << ", numBatches = " << numBatches << "\n";
    Error("Insufficient memory!");
  }
  return numBatches;
}

void InteractionElPhWan::cacheElPh(const Eigen::MatrixXcd &eigvec1, const Eigen::Vector3d &k1C) {
  int numWannier = numElBands;
  auto nb1 = int(eigvec1.cols());
  Kokkos::complex<double> complexI(0.0, 1.0);

  // note: when Kokkos is compiled with GPU support, we must create elPhCached
  // and other variables as local, so that Kokkos correctly allocates these
  // quantities on the GPU. At the end of this function, elPhCached must be
  // 'copied' back into this->elPhCached. Note that no copy actually is done,
  // since Kokkos::View works similarly to a shared_ptr.
  auto elPhCached = this->elPhCached;
  int numPhBands = this->numPhBands,
      numElBravaisVectors = this->numElBravaisVectors,
      numPhBravaisVectors = this->numPhBravaisVectors;

  if (k1C != cachedK1 || elPhCached.size() == 0) {
    cachedK1 = k1C;

    // note: this loop is a parallelization over the group (Pool) of MPI
    // processes, which together contain all the el-ph coupling tensor
    // First, loop over the MPI processes in the pool
    for (int iPool=0; iPool<mpi->getSize(mpi->intraPoolComm); iPool++) {

      // the current MPI process must first broadcast the k-point and the
      // eigenvector that will be computed now.
      // So, first broadcast the number of bands of the iPool-th process
      int poolNb1 = 0;
      if (iPool == mpi->getRank(mpi->intraPoolComm)) {
        poolNb1 = nb1;
      }
      mpi->allReduceSum(&poolNb1, mpi->intraPoolComm);

      // broadcast also the wavevector and the eigenvector at k for process iPool
      Eigen::Vector3d poolK1C = Eigen::Vector3d::Zero();
      Eigen::MatrixXcd poolEigvec1 = Eigen::MatrixXcd::Zero(poolNb1, numWannier);
      if (iPool == mpi->getRank(mpi->intraPoolComm)) {
        poolK1C = k1C;
        poolEigvec1 = eigvec1;
      }
      mpi->allReduceSum(&poolK1C, mpi->intraPoolComm);
      mpi->allReduceSum(&poolEigvec1, mpi->intraPoolComm);

      // now, copy the eigenvector and wavevector to the accelerator
      ComplexView2D eigvec1_k("ev1", poolNb1, numWannier);
      DoubleView1D poolK1C_k("k", 3);
      {
        HostComplexView2D eigvec1_h((Kokkos::complex<double>*) poolEigvec1.data(), poolNb1, numWannier);
        HostDoubleView1D poolK1C_h(poolK1C.data(), 3);
        Kokkos::deep_copy(eigvec1_k, eigvec1_h);
        Kokkos::deep_copy(poolK1C_k, poolK1C_h);
      }

      // in the first call to this function, we must copy the el-ph tensor
      // from the CPU to the accelerator
      if (couplingWannier_k.extent(0) == 0) {
        HostComplexView5D couplingWannier_h((Kokkos::complex<double>*) couplingWannier.data(),
                                            numElBravaisVectors, numPhBravaisVectors,
                                            numPhBands, numWannier, numWannier);
        couplingWannier_k = Kokkos::create_mirror_view(Kokkos::DefaultExecutionSpace(), couplingWannier_h);
        Kokkos::deep_copy(couplingWannier_k, couplingWannier_h);

        HostDoubleView2D elBravaisVectors_h(elBravaisVectors.data(),
                                            numElBravaisVectors, 3);
        HostDoubleView1D elBravaisVectorsDegeneracies_h(elBravaisVectorsDegeneracies.data(),
                                                        numElBravaisVectors);
        HostDoubleView2D phBravaisVectors_h(phBravaisVectors.data(),
                                            numPhBravaisVectors, 3);
        HostDoubleView1D phBravaisVectorsDegeneracies_h(phBravaisVectorsDegeneracies.data(),
                                                        numPhBravaisVectors);
        for (int i = 0; i < numElBravaisVectors; i++) {
          elBravaisVectorsDegeneracies_h(i) = elBravaisVectorsDegeneracies(i);
          for (int j = 0; j < 3; j++) {
            elBravaisVectors_h(i, j) = elBravaisVectors(j, i);
          }
        }
        for (int i = 0; i < numPhBravaisVectors; i++) {
          phBravaisVectorsDegeneracies_h(i) = phBravaisVectorsDegeneracies(i);
          for (int j = 0; j < 3; j++) {
            phBravaisVectors_h(i, j) = phBravaisVectors(j, i);
          }
        }
        phBravaisVectors_k = Kokkos::create_mirror_view(Kokkos::DefaultExecutionSpace(), phBravaisVectors_h);
        phBravaisVectorsDegeneracies_k = Kokkos::create_mirror_view(Kokkos::DefaultExecutionSpace(), phBravaisVectorsDegeneracies_h);
        elBravaisVectors_k = Kokkos::create_mirror_view(Kokkos::DefaultExecutionSpace(), elBravaisVectors_h);
        elBravaisVectorsDegeneracies_k = Kokkos::create_mirror_view(Kokkos::DefaultExecutionSpace(), elBravaisVectorsDegeneracies_h);
        Kokkos::deep_copy(phBravaisVectors_k, phBravaisVectors_h);
        Kokkos::deep_copy(phBravaisVectorsDegeneracies_k, phBravaisVectorsDegeneracies_h);
        Kokkos::deep_copy(elBravaisVectors_k, elBravaisVectors_h);
        Kokkos::deep_copy(elBravaisVectorsDegeneracies_k, elBravaisVectorsDegeneracies_h);
      }

      // now compute the Fourier transform on electronic coordinates.
      ComplexView4D g1(Kokkos::ViewAllocateWithoutInitializing("g1"), numPhBravaisVectors, numPhBands, numWannier,
                       numWannier);
      ComplexView5D couplingWannier_k = this->couplingWannier_k;
      DoubleView2D elBravaisVectors_k = this->elBravaisVectors_k;
      DoubleView1D elBravaisVectorsDegeneracies_k = this->elBravaisVectorsDegeneracies_k;

      // first we precompute the phases
      ComplexView1D phases_k("phases", numElBravaisVectors);
      Kokkos::parallel_for(
          "phases_k", numElBravaisVectors,
          KOKKOS_LAMBDA(int irE) {
            double arg = 0.0;
            for (int j = 0; j < 3; j++) {
              arg += poolK1C_k(j) * elBravaisVectors_k(irE, j);
            }
            phases_k(irE) =
                exp(complexI * arg) / elBravaisVectorsDegeneracies_k(irE);
          });

      // now we complete the Fourier transform
      // We have to write two codes: one for when the GPU runs on CUDA,
      // the other for when we compile the code without GPU support
#ifdef KOKKOS_ENABLE_CUDA
Kokkos::parallel_for(
    "g1",
    Range4D({0, 0, 0, 0},
            {numPhBravaisVectors, numPhBands, numWannier, numWannier}),
            KOKKOS_LAMBDA(int irP, int nu, int iw1, int iw2) {
      Kokkos::complex<double> tmp(0.0);
      for (int irE = 0; irE < numElBravaisVectors; irE++) {
        // important note: the first index iw2 runs over the k+q transform
        // while iw1 runs over k
        tmp += couplingWannier_k(irE, irP, nu, iw1, iw2) * phases_k(irE);
      }
      g1(irP, nu, iw1, iw2) = tmp;
    });
#else

#pragma omp parallel default(none) shared(g1, phases_k, numPhBravaisVectors, numPhBands, numWannier, numElBravaisVectors, couplingWannier_k)
      {
#pragma omp for collapse(4)
        for (int irP = 0; irP < numPhBravaisVectors; irP++) {
          for (int nu = 0; nu < numPhBands; nu++) {
            for (int iw1 = 0; iw1 < numWannier; iw1++) {
              for (int iw2 = 0; iw2 < numWannier; iw2++) {
                g1(irP, nu, iw1, iw2) = 0.0;
              }
            }
          }
        }
#pragma omp barrier
        for (int irE = 0; irE < numElBravaisVectors; irE++) {
#pragma omp for collapse(4)
          for (int irP = 0; irP < numPhBravaisVectors; irP++) {
            for (int nu = 0; nu < numPhBands; nu++) {
              for (int iw1 = 0; iw1 < numWannier; iw1++) {
                for (int iw2 = 0; iw2 < numWannier; iw2++) {
                  g1(irP, nu, iw1, iw2) += couplingWannier_k(irE, irP, nu, iw1, iw2) * phases_k(irE);
                }
              }
            }
          }
#pragma omp barrier
        }
      }
#endif

      // now we need to add the rotation on the electronic coordinates
      // and finish the transformation on electronic coordinates
      // we distinguish two cases. If each MPI process has the whole el-ph
      // tensor, we don't need communication and directly store results in
      // elPhCached. Otherwise, we need to do an MPI reduction
      if (mpi->getSize(mpi->intraPoolComm)==1) {
        Kokkos::realloc(elPhCached, numPhBravaisVectors, numPhBands, poolNb1,
                        numWannier);

        Kokkos::parallel_for(
            "elPhCached",
            Range4D({0, 0, 0, 0},
                    {numPhBravaisVectors, numPhBands, poolNb1, numWannier}),
                    KOKKOS_LAMBDA(int irP, int nu, int ib1, int iw2) {
              Kokkos::complex<double> tmp(0.0);
              for (int iw1 = 0; iw1 < numWannier; iw1++) {
                tmp += g1(irP, nu, iw1, iw2) * eigvec1_k(ib1, iw1);
              }
              elPhCached(irP, nu, ib1, iw2) = tmp;
            });

      } else {
        ComplexView4D poolElPhCached(Kokkos::ViewAllocateWithoutInitializing("poolElPhCached"), numPhBravaisVectors, numPhBands, poolNb1,
                                     numWannier);

        Kokkos::parallel_for(
            "elPhCached",
            Range4D({0, 0, 0, 0},
                    {numPhBravaisVectors, numPhBands, poolNb1, numWannier}),
                    KOKKOS_LAMBDA(int irP, int nu, int ib1, int iw2) {
              Kokkos::complex<double> tmp(0.0);
              for (int iw1 = 0; iw1 < numWannier; iw1++) {
                tmp += g1(irP, nu, iw1, iw2) * eigvec1_k(ib1, iw1);
              }
              poolElPhCached(irP, nu, ib1, iw2) = tmp;
            });

        // note: we do the reduction after the rotation, so that the tensor
        // may be a little smaller when windows are applied (nb1<numWannier)

        // copy from accelerator to CPU
        Kokkos::View<Kokkos::complex<double>****, Kokkos::LayoutRight, Kokkos::HostSpace, Kokkos::MemoryTraits<Kokkos::Unmanaged>> poolElPhCached_h = Kokkos::create_mirror_view(poolElPhCached);
        Kokkos::deep_copy(poolElPhCached_h, poolElPhCached);

        // do a mpi->allReduce across the pool
        mpi->allReduceSum(&poolElPhCached_h, mpi->intraPoolComm);

        // if the process owns this k-point, copy back from CPU to accelerator
        if (mpi->getRank(mpi->intraPoolComm) == iPool) {
          Kokkos::realloc(elPhCached, numPhBravaisVectors, numPhBands, poolNb1,
                          numWannier);
          Kokkos::deep_copy(elPhCached, poolElPhCached_h);
        }
      }
    }
  }
  this->elPhCached = elPhCached;
}<|MERGE_RESOLUTION|>--- conflicted
+++ resolved
@@ -388,7 +388,7 @@
   Eigen::MatrixXd phBravaisVectors_, elBravaisVectors_;
   Eigen::VectorXd phBravaisVectorsDegeneracies_, elBravaisVectorsDegeneracies_;
   Eigen::Tensor<std::complex<double>, 5> couplingWannier_;
-  std::vector<int> localElVectors;
+  std::vector<size_t> localElVectors;
 
   // check for existence of file
   {
@@ -489,15 +489,11 @@
     mpi->bcast(&phBravaisVectorsDegeneracies_, mpi->interPoolComm);
 
     // Define the eph matrix element containers
-<<<<<<< HEAD
-    size_t totElems = pow(numElBands,2) * numPhBands * numPhBravaisVectors * numElBravaisVectors;
-=======
-    // this is broken into parts, as otherwise it can
-    // overflow if done all at once.
+
+    // This is broken into parts, otherwise it can overflow if done all at once
     size_t totElems = numElBands * numElBands * numPhBands;
     totElems *= numPhBravaisVectors;
     totElems *= numElBravaisVectors;
->>>>>>> 2a0af570
 
     // user info about memory
     {
@@ -520,20 +516,14 @@
     // Set up buffer to receive full matrix data
     std::vector<std::complex<double>> gWanFlat(couplingWannier_.size());
 
-<<<<<<< HEAD
     if (mpi->getSize(mpi->intraPoolComm) == 1) {
       // Reopen the HDF5 ElPh file for parallel read of eph matrix elements
       HighFive::File file(
           fileName, HighFive::File::ReadOnly,
           HighFive::MPIOFileDriver(MPI_COMM_WORLD, MPI_INFO_NULL));
-=======
-    // get the start and stop points of elements to be written by this process
-    auto workDivs = mpi->divideWork(totElems);
-    size_t localElems = workDivs[1] - workDivs[0];
->>>>>>> 2a0af570
 
       // get start and stop points of elements to be written by this process
-      std::vector<int> workDivs = mpi->divideWork(totElems);
+      auto workDivs = mpi->divideWork(totElems);
       size_t localElems = workDivs[1] - workDivs[0];
 
       // Set up buffer to be filled from hdf5
