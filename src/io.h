--- conflicted
+++ resolved
@@ -20,13 +20,6 @@
   std::string inputFileName = "";
 
 public:
-<<<<<<< HEAD
-  IO(int argc, char *argv[]);
-  ~IO();
-  std::string getInputFileName();
-  void welcome();
-  void goodbye();
-=======
 	/** Constructor: parses Phoebe's command line arguments and set up output
 	 */
 	IO(int argc, char* argv[]);
@@ -47,7 +40,6 @@
 	/** Prints a closing message
 	 */
 	void goodbye();
->>>>>>> 503acd31
 };
 
 /** Class used to time loops, and provide the user with a report on a loop
@@ -56,13 +48,6 @@
 class LoopPrint {
 private:
 public:
-<<<<<<< HEAD
-  LoopPrint(const std::string &task, const std::string step,
-            const long &numSteps);
-  void update();
-  void close();
-
-=======
 	/** Constructor.
 	 * It also constructs a reference time 0 to measure elapsed time.
 	 * @param task: a name describing what's done in this loop.
@@ -85,7 +70,6 @@
 	/** Close loopinfo and print summary of loop execution time.
 	 */
 	void close();
->>>>>>> 503acd31
 private:
   typedef std::chrono::steady_clock::time_point time_point;
   typedef std::chrono::steady_clock::duration time_delta;
