--- conflicted
+++ resolved
@@ -53,14 +53,6 @@
         myBlasRow_ = 0;
         myBlasCol_ = 0;
 
-<<<<<<< HEAD
-// default destructor
-//MPIcontroller::~MPIcontroller(){
-//	#ifdef MPI_AVAIL
-//	if (!MPI::Is_finalized()) finalize();
-//	#endif
-//}
-=======
         // if mpi is available and this case is one which uses 
         // blacs, set meaningful parameters
         #ifdef MPI_AVAIL
@@ -86,7 +78,6 @@
         }
         #endif
 }
->>>>>>> a28cc8ed
 
 // TODO: any other stats would like to output here?
 void MPIcontroller::finalize() const {
