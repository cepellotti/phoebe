--- conflicted
+++ resolved
@@ -1,8 +1,4 @@
-<<<<<<< HEAD
-#add_subdirectory(lib/kokkos)
-=======
 # add_subdirectory(lib/kokkos)
->>>>>>> 4009ab82
 
 include(ExternalProject)
 include(FetchContent)
@@ -10,10 +6,7 @@
 FetchContent_Declare(googletest
     GIT_REPOSITORY https://github.com/google/googletest.git
     SOURCE_DIR ${CMAKE_CURRENT_BINARY_DIR}/googletest
-<<<<<<< HEAD
-=======
     UPDATE_COMMAND ""
->>>>>>> 4009ab82
 )
 FetchContent_MakeAvailable(googletest)
 
@@ -22,42 +15,19 @@
     SOURCE_DIR ${CMAKE_CURRENT_BINARY_DIR}/spglib_src
     GIT_REPOSITORY https://github.com/spglib/spglib.git
     INSTALL_COMMAND ""
-<<<<<<< HEAD
-=======
     UPDATE_COMMAND ""
->>>>>>> 4009ab82
 )
 ExternalProject_Add(pugixml_dep
     BINARY_DIR ${CMAKE_CURRENT_BINARY_DIR}/pugixml_build
     SOURCE_DIR ${CMAKE_CURRENT_BINARY_DIR}/pugixml_src
     GIT_REPOSITORY https://github.com/zeux/pugixml.git
     INSTALL_COMMAND ""
-<<<<<<< HEAD
-=======
     UPDATE_COMMAND ""
->>>>>>> 4009ab82
 )
 ExternalProject_Add(eigen_dep
     BINARY_DIR ${CMAKE_CURRENT_BINARY_DIR}/eigen_build
     SOURCE_DIR ${CMAKE_CURRENT_BINARY_DIR}/eigen_src
     GIT_REPOSITORY https://gitlab.com/libeigen/eigen.git
-<<<<<<< HEAD
-    INSTALL_COMMAND ""
-)
-
-link_directories(
-    ${CMAKE_CURRENT_BINARY_DIR}/pugixml_build
-    ${CMAKE_CURRENT_BINARY_DIR}/spglib_build
-)
-
-include_directories(
-    ${CMAKE_CURRENT_BINARY_DIR}/pugixml_src/src
-    ${CMAKE_CURRENT_BINARY_DIR}/spglib_src/src
-    ${CMAKE_CURRENT_BINARY_DIR}/eigen_src
-    ${CMAKE_CURRENT_BINARY_DIR}/googletest/googletest/include
-)
-
-=======
     INSTALL_COMMAND "make"
     UPDATE_COMMAND ""
 )
@@ -73,4 +43,4 @@
     ${CMAKE_CURRENT_BINARY_DIR}/eigen_src
     ${CMAKE_CURRENT_BINARY_DIR}/googletest/googletest/include
 )
->>>>>>> 4009ab82
+
