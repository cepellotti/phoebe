--- conflicted
+++ resolved
@@ -419,34 +419,6 @@
 }
 
 template <typename T>
-<<<<<<< HEAD
-=======
-std::vector<std::pair<int, int>> ParallelMatrix<T>::getAllLocalWavevectors(
-    BaseBandStructure& bandStructure) {
-
-  std::set<std::pair<int,int>> x;
-  for (long k = 0; k < numLocalElements_; k++) {
-    auto tup = local2Global(k);
-    auto is1 = std::get<0>(tup);
-    auto is2 = std::get<1>(tup);  // bloch indices
-    auto tup1 = bandStructure.getIndex(is1);
-    auto ik1 = std::get<0>(tup1);
-    auto ib1 = std::get<1>(tup1);
-    auto tup2 = bandStructure.getIndex(is2);
-    auto ik2 = std::get<0>(tup2);
-    auto ib2 = std::get<1>(tup2);
-    std::pair<int,int> xx = std::make_pair(ik1.get(), ik2.get());
-    x.insert(xx);
-  }
-  std::vector<std::pair<int, int>> wavevectorPairs;
-  for ( auto t : x ) {
-    wavevectorPairs.push_back(t);
-  }
-  return wavevectorPairs;
-}
-
-template <typename T>
->>>>>>> 592a039f
 ParallelMatrix<T>& ParallelMatrix<T>::operator*=(const T& that) {
   for (long i = 0; i < numLocalElements_; i++) {
     *(mat + i) *= that;
