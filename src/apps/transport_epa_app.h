--- conflicted
+++ resolved
@@ -32,7 +32,6 @@
                                           Crystal &crystal,
                                           const Eigen::VectorXd &dos);
 
-<<<<<<< HEAD
   /** Auxiliary method to compute the tensor of velocities times the density of
    * states.
    *
@@ -50,25 +49,19 @@
                                                          &bandStructure,
                                                      const Eigen::VectorXd
                                                          &energies);
-=======
-  /* helper function to output scattering rates as a function of energy*/
-  static void outputToJSON(const std::string &outFileName, BaseVectorBTE &scatteringRates,
-                StatisticsSweep &statisticsSweep, int &numEnergies,
-                Eigen::VectorXd &energiesEPA, int dimensionality);
->>>>>>> 620d8f9d
 
-  /* helper function to output scattering rates as a function of energy*/
   /** Helper function to output scattering rates as a function of energy
    *
    * @param outFileName: name of output JSON file.
    * @param scatteringRates: vector of scattering rates computed at the energies stored in energiesEPA
    * @param statisticsSweep: StatisticsSweep object containing info on temperature and chemical potential
    * @param energiesEPA: array with the values of energies used in the EPA calculation
+   * @param context: object with input and global parameters.
    */
   static void outputToJSON(const std::string &outFileName,
                            BaseVectorBTE &scatteringRates,
                            StatisticsSweep &statisticsSweep,
-                           Eigen::VectorXd &energiesEPA);
+                           Eigen::VectorXd &energiesEPA, Context &context);
 };
 
 #endif