--- conflicted
+++ resolved
@@ -244,7 +244,6 @@
     // that q1 and q2 are on different meshes, and that q3+/- may not
     // fall into known meshes and therefore needs to be computed
 
-<<<<<<< HEAD
     for (int iq1 : iq1s) {
       State states1 = outerBandStructure.getState(iq1);
       Point q1 = states1.getPoint();
@@ -306,51 +305,6 @@
         couplingPluss.push_back(couplingPlus);
         couplingMinss.push_back(couplingMins);
 
-=======
-    State states1 = outerBandStructure.getState(iq1);
-    Point q1 = states1.getPoint();
-    Eigen::VectorXd state1Energies = states1.getEnergies();
-    int nb1 = state1Energies.size();
-
-    Eigen::Tensor<std::complex<double>, 3> ev1;
-    states1.getEigenvectors(ev1);
-
-    v1s = states1.getGroupVelocities();
-    v2s = states2.getGroupVelocities();
-
-    // if the meshes are the same (and gamma centered)
-    // q3 will fall into the same grid, and it's easy to get
-    if (dontComputeQ3) {
-      Point q3Plus = q1 + q2;
-      State states3Plus = innerBandStructure.getState(q3Plus);
-      state3PlusEnergies = states3Plus.getEnergies();
-      nb3Plus = state3PlusEnergies.size();
-
-      Point q3Mins = q1 - q2;
-      State states3Mins = innerBandStructure.getState(q3Mins);
-      state3MinsEnergies = states3Mins.getEnergies();
-      nb3Mins = state3MinsEnergies.size();
-
-      auto [cp, cm] = coupling3Ph->getCouplingSquared(states1, states2,
-                                                      states3Plus, states3Mins);
-      couplingPlus = cp;
-      couplingMins = cm;
-
-      bose3PlusData = Eigen::MatrixXd::Zero(numCalcs, nb3Plus);
-      bose3MinsData = Eigen::MatrixXd::Zero(numCalcs, nb3Plus);
-
-      for (long ib3 = 0; ib3 < nb3Plus; ib3++) {
-        long ind3 = outerBandStructure.getIndex(
-            WavevectorIndex(q3Plus.getIndex()), BandIndex(ib3));
-        bose3PlusData.col(ib3) = outerBose.data.col(ind3);
-      }
-      for (long ib3 = 0; ib3 < nb3Mins; ib3++) {
-        long ind3 = outerBandStructure.getIndex(
-            WavevectorIndex(q3Mins.getIndex()), BandIndex(ib3));
-        bose3MinsData.col(ib3) = outerBose.data.col(ind3);
-      }
-      if (smearing->getType() == DeltaFunction::adaptiveGaussian) {
->>>>>>> cf460aa5
         v3ps = states3Plus.getGroupVelocities();
         v3ms = states3Mins.getGroupVelocities();
 
@@ -447,7 +401,7 @@
           bose3MinsData.col(ib3) = outerBose.data.col(ind3);
         }
 
-        if (smearing->getType() == DeltaFunction::gaussian) {
+        if (smearing->getType() == DeltaFunction::adaptiveGaussian) {
           // v3ps = states3Plus.getGroupVelocities();
           // v3ms = states3Mins.getGroupVelocities();
           v3ps = v3pss[iiq1];
